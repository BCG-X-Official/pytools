--- conflicted
+++ resolved
@@ -108,7 +108,6 @@
     sub = s2.select_observations(numbers=[0, 1, 2, 3])
     assert len(sub) == 4
 
-<<<<<<< HEAD
     # test select observations with incorrect parameters
     with pytest.raises(ValueError):
         s2.select_observations(numbers=None, ids=None)
@@ -121,7 +120,7 @@
 
     with pytest.raises(ValueError):
         sample_features = s2.select_features(feature_names=["does not exist"])
-=======
+
     # test that s.features is a deterministic operation that does not depend on the
     # global python environment variable PYTHONHASHSEED
     parallel = Parallel(n_jobs=-3)
@@ -130,5 +129,4 @@
         return list(sample.features.columns)
 
     columns1, columns2 = parallel(delayed(get_column)(sample) for sample in [s, s])
-    assert columns1 == columns2
->>>>>>> f4364107
+    assert columns1 == columns2