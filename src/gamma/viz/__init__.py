"""
MVC-based classes for drawing charts.
"""
from abc import ABC, abstractmethod
from typing import Generic, Optional, Tuple, TypeVar

from matplotlib.axes import Axes

T_Model = TypeVar("T_Model")
T_Style = TypeVar("T_Style", bound="ChartStyle")


#
# controller: class ChartDrawer
#


class ChartDrawer(Generic[T_Model, T_Style], ABC):
<<<<<<< HEAD
    """Chart drawer.

    Implementations must define :meth:`ChartDrawer._draw`.
    :param title: title of the chart
    :param model: the data model of the chart
    :param style: the chart style of the chart
=======
    """
    Base class for chart drawers.

    Implementations must define a :meth:`~ChartDrawer._draw` method.

    :param title: title of the chart
    :param model: the model containing the underlying data represented by the chart
    :param style: the style of the chart
>>>>>>> 613d4c48
    """

    def __init__(self, title: str, model: T_Model, style: T_Style) -> None:
        self._title = title
        self._model = model
        self._style = style

    @property
    def title(self) -> str:
        return self._title

    @property
    def model(self) -> T_Model:
        return self._model

    @property
    def style(self) -> T_Style:
        return self._style

    def draw(self) -> None:
        """Draw the chart."""
        self.style.draw_title(self._title)
        self._draw()

    @abstractmethod
    def _draw(self) -> None:
        pass


#
# view: class ChartStyle
#


class ChartStyle(ABC):
    """
<<<<<<< HEAD
    Chart style.

    Implementations must define :meth:`ChartStyle.draw_title`.
=======
    Base class for a drawer style.

    Implementations must define :meth:`~ChartStyle.draw_title`.
>>>>>>> 613d4c48
    """

    @abstractmethod
    def draw_title(self, title: str) -> None:
        """
        Draw the diagram title.
        :title: the diagram title
        """
        pass


class MatplotStyle(ChartStyle, ABC):
<<<<<<< HEAD
    """

    """

    def __init__(self, ax: Optional[Axes]) -> None:
=======
    """Matplotlib drawer style.

    Implementations must define :meth:`~ChartStyle.draw_title`.
    :param ax: drawn axes
    """

    def __init__(self, ax: Axes) -> None:
>>>>>>> 613d4c48
        super().__init__()
        self._ax = ax

    @property
    def ax(self) -> Axes:
        return self._ax


#
# Rgba color class for use in  MatplotStyles
#

RgbaColor = Tuple[float, float, float, float]<|MERGE_RESOLUTION|>--- conflicted
+++ resolved
@@ -2,7 +2,7 @@
 MVC-based classes for drawing charts.
 """
 from abc import ABC, abstractmethod
-from typing import Generic, Optional, Tuple, TypeVar
+from typing import Generic, Tuple, TypeVar
 
 from matplotlib.axes import Axes
 
@@ -16,14 +16,6 @@
 
 
 class ChartDrawer(Generic[T_Model, T_Style], ABC):
-<<<<<<< HEAD
-    """Chart drawer.
-
-    Implementations must define :meth:`ChartDrawer._draw`.
-    :param title: title of the chart
-    :param model: the data model of the chart
-    :param style: the chart style of the chart
-=======
     """
     Base class for chart drawers.
 
@@ -32,7 +24,6 @@
     :param title: title of the chart
     :param model: the model containing the underlying data represented by the chart
     :param style: the style of the chart
->>>>>>> 613d4c48
     """
 
     def __init__(self, title: str, model: T_Model, style: T_Style) -> None:
@@ -69,15 +60,9 @@
 
 class ChartStyle(ABC):
     """
-<<<<<<< HEAD
-    Chart style.
-
-    Implementations must define :meth:`ChartStyle.draw_title`.
-=======
     Base class for a drawer style.
 
     Implementations must define :meth:`~ChartStyle.draw_title`.
->>>>>>> 613d4c48
     """
 
     @abstractmethod
@@ -90,13 +75,6 @@
 
 
 class MatplotStyle(ChartStyle, ABC):
-<<<<<<< HEAD
-    """
-
-    """
-
-    def __init__(self, ax: Optional[Axes]) -> None:
-=======
     """Matplotlib drawer style.
 
     Implementations must define :meth:`~ChartStyle.draw_title`.
@@ -104,7 +82,6 @@
     """
 
     def __init__(self, ax: Axes) -> None:
->>>>>>> 613d4c48
         super().__init__()
         self._ax = ax
 
