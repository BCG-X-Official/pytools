"""
Implementation of sphinx utility callbacks specific to building Gamma documentation.
"""
import importlib
import itertools
import logging
import re
from abc import ABCMeta, abstractmethod
from typing import (
    Any,
    Callable,
    Dict,
    ForwardRef,
    Generator,
    Generic,
    Iterable,
    List,
    Mapping,
    Optional,
    Pattern,
    Set,
    Tuple,
    TypeVar,
    cast,
)

import typing_inspect

from ...api import AllTracker, get_generic_bases, inheritdoc, public_module_prefix
from .. import (
    AutodocProcessDocstring,
    AutodocProcessSignature,
    AutodocSkipMember,
    ObjectDescriptionTransform,
)

try:
<<<<<<< HEAD
    # ForwardRef was introduced in Python 3.7, so be prepared for an ImportError
    # noinspection PyUnresolvedReferences
    from typing import ForwardRef
except ImportError:
    # in Python 3.6, ForwardRef is called _ForwardRef
    # noinspection PyProtectedMember,PyUnresolvedReferences
    from typing import _ForwardRef as ForwardRef  # type: ignore


try:
=======
>>>>>>> c23c806e
    # import sphinx classes if available ...
    from docutils.nodes import Text
    from sphinx.application import Sphinx
    from sphinx.util.docutils import Node
except ImportError:
    # ... otherwise mock them up
    Sphinx = Any
    Node = Any
    Text = Any

log = logging.getLogger(__name__)


#
# Exported names
#

__all__ = [
    "AddInheritance",
    "CollapseModulePaths",
    "CollapseModulePathsInDocstring",
    "CollapseModulePathsInSignature",
    "CollapseModulePathsInXRef",
    "Replace3rdPartyDoc",
    "SkipIndirectImports",
]


#
# Ensure all symbols introduced below are included in __all__
#

__tracker = AllTracker(globals())


@inheritdoc(match="""[see superclass]""")
class AddInheritance(AutodocProcessDocstring):
    """
    Add list of base classes as the first line of the docstring.

    Ignore builtin classes and classes that have already been visited once before.
    """

    def __init__(self, collapsible_submodules: Mapping[str, str]) -> None:
        """
        :param collapsible_submodules: mapping of submodule paths to shorter
            *(collapsed)* versions they should be replaced with
        """
        super().__init__()
        self.collapsible_submodules = collapsible_submodules

        #: Dict mapping visited classes to their unprocessed docstrings.
        self._visited: Dict[type, str] = {}

    F_BASES = ":bases:"  #: Field directive for base classes.
    F_GENERICS = ":generic types:"  #: Field directive for generic types.
    F_METACLASSES = ":metaclasses:"  #: Field directive for metaclasses.

    def process(
        self,
        app: Sphinx,
        what: str,
        name: str,
        obj: object,
        options: object,
        lines: List[str],
    ) -> None:
        """[see superclass]"""

        if what == "class":

            # add bases and generics documentation to class

            # generate the RST for bases and generics
            class_ = cast(type, obj)

            _current_lines = "\n".join(lines)
            try:
                _seen_lines = self._visited[class_]
                if _current_lines != _seen_lines:
                    # we are seeing another part of the docstring, probably in __init__
                    # vs. the class docstring;
                    # ignore this to prevent adding the same content at two places
                    return
            except KeyError:
                # we are seeing a class for the first time; store its content so we can
                # detect and allow repeat visits
                self._visited[class_] = _current_lines

            bases_with_origin = [
                (base, typing_inspect.get_origin(base) or base)
                for base in set(self._get_bases(class_, include_subclass=False))
            ]
            bases = [
                base
                for base, origin in bases_with_origin
                if not any(
                    origin is not other and issubclass(other, origin)
                    for _, other in bases_with_origin
                )
            ]

            bases_lines: List[str] = [""]
            if bases:
                base_names = (self._class_name_with_generics(base) for base in bases)
                bases_lines.append(f'{AddInheritance.F_BASES} {", ".join(base_names)}')

            generics: List[str] = self._get_generics(class_)
            if generics:
                bases_lines.append(f'{AddInheritance.F_GENERICS} {", ".join(generics)}')

            metaclasses: List[str] = self._get_metaclasses(class_)
            if metaclasses:
                bases_lines.append(
                    f'{AddInheritance.F_METACLASSES} {", ".join(metaclasses)}'
                )

            bases_lines.append("")

            # insert this after the intro text, and before class parameters

            def _insert_position() -> int:
                for n, line in enumerate(lines):
                    if re.match(r"\s*:\w+(?:\s+\w+)*:", line) and (
                        n == 0 or not lines[n - 1].strip()
                    ):
                        return n
                return len(lines)

            if len(bases_lines) > 0:
                pos = _insert_position()
                lines[pos:pos] = bases_lines

    @staticmethod
    def _class_attr(cls: type, attr: str, default: Callable[[], str]) -> str:
        def _get_attr(_cls: type) -> str:
            try:
                # we try to get the class attribute
                return getattr(_cls, attr)
            except AttributeError:
                # if the attribute is not defined, this class is likely to have generic
                # arguments, so we re-try recursively with the origin (unless the origin
                # is the class itself to avoid infinite recursion)
                cls_origin = typing_inspect.get_origin(cls)
                if cls_origin != _cls:
                    return _get_attr(_cls=cls_origin)
                else:
                    # as a last resort, we create the default value
                    return default()

        return _get_attr(_cls=cls)

    def _class_module(self, cls: type) -> str:
        module_name = AddInheritance._class_attr(
            cls=cls,
            attr="__publicmodule__",
            default=lambda: AddInheritance._class_attr(
                cls=cls, attr="__module__", default=lambda: ""
            ),
        )

        # return the collapsed submodule if it exists,
        # else return the unchanged module name
        return self.collapsible_submodules.get(module_name, module_name)

    @staticmethod
    def _class_name(cls: type) -> str:
        return AddInheritance._class_attr(
            cls=cls, attr="__qualname__", default=lambda: str(cls)
        )

    def _full_name(self, cls: type) -> str:
        # get the full name of the class, including the module prefix
        return f"{self._class_module(cls=cls)}.{self._class_name(cls=cls)}"

    def _class_name_with_generics(self, cls: Any) -> str:
        def _class_tag(_name: Any) -> str:
            return f":class:`{str(_name)}`"

        if isinstance(cls, TypeVar):
            return _class_tag(cls)

        if isinstance(cls, ForwardRef):
            if cls.__forward_evaluated__:
                cls = cls.__forward_value__
            else:
                return _class_tag(f".{cls.__forward_arg__}")

        if not hasattr(cls, "__module__"):
            return _class_tag(cls)

        if cls.__module__ in ("__builtin__", "builtins"):
            return _class_tag(cls.__name__)

        else:
            generic_args = [
                self._class_name_with_generics(arg)
                for arg in typing_inspect.get_args(cls, evaluate=True)
            ]

            generic_arg_str = f' [{", ".join(generic_args)}]' if generic_args else ""

            return f":class:`~{self._full_name(cls)}`{generic_arg_str}"

    def _typevar_name(self, cls: TypeVar) -> str:
        if isinstance(cls, TypeVar):
            args: List[str] = [
                self._class_name_with_generics(c) for c in cls.__constraints__
            ]
            if cls.__bound__:
                args.append(f"bound= {self._class_name_with_generics(cls.__bound__)}")
            if cls.__covariant__:
                args.append("*__covariant__=True*")
            if cls.__contravariant__:
                args.append("*__contravariant__=True*")
            return f'{cls}({", ".join(args)})' if args else str(cls)
        else:
            return str(cls)

    def _get_bases(
        self, subclass: type, include_subclass: bool
    ) -> Generator[type, None, None]:
        # get the names of the immediate base classes of arg _subclass

        visited_classes: Set[type] = set()

        def _inner(
            _subclass: type, _include_subclass: bool
        ) -> Generator[type, None, None]:
            # ensure we have the non-generic origin class
            _subclass: type = typing_inspect.get_origin(_subclass) or _subclass

            if _subclass in visited_classes:
                return
            visited_classes.add(_subclass)

            # get the base classes; try generic bases first then fall back to regular
            # bases
            base_classes: Tuple[type, ...] = (
                get_generic_bases(_subclass) or _subclass.__bases__
            )

            # include the _subclass itself in the list of bases, if requested
            if _include_subclass:
                # noinspection PyTypeChecker
                base_classes = (_subclass, *base_classes)

            # get the names of all base classes; go up the class hierarchy in case of
            # hidden classes
            for base in base_classes:

                # exclude object and Generic types
                if base is object or typing_inspect.get_origin(base) is Generic:
                    continue

                # exclude protected classes
                elif self._class_name(base).startswith("_"):
                    yield from _inner(base, _include_subclass=False)

                # all other classes will be listed as bases
                else:
                    yield base

        return _inner(subclass, _include_subclass=include_subclass)

    def _get_generics(self, child_class: type) -> List[str]:
        return list(
            itertools.chain.from_iterable(
                (
                    self._typevar_name(arg)
                    for arg in typing_inspect.get_args(base, evaluate=True)
                )
                for base in get_generic_bases(child_class)
                if typing_inspect.get_origin(base) is Generic
            )
        )

    def _get_metaclasses(self, class_: type) -> List[str]:
        return [
            self._class_name_with_generics(meta_)
            for meta_ in self._get_bases(type(class_), include_subclass=True)
            if meta_ is not type
        ]


class CollapseModulePaths(metaclass=ABCMeta):
    """
    Replace private module paths with their public prefix so that object references
    can be matched by *intersphinx*.
    """

    # matches a full name of an object, including the preceding module path with at
    # least one private submodule (starting with a "_") directly preceding the item
    # name
    __RE_PRIVATE_MODULE_AND_ITEM = re.compile(
        r"\b(?# we start with a word break so we match full words)"
        r"(?# public module path)(\w+(?:\.\w+)*?)"
        r"(?# private module path)((?:\._\w+)+)"
        r"\."
        r"(?# item name)(\w+(?![.\w]))"
    )

    def __init__(
        self,
        collapsible_submodules: Mapping[str, str],
        collapse_private_modules: bool = True,
    ) -> None:
        """
        :param collapsible_submodules: mapping from module paths to their public
            prefix, e.g., ``{"pandas.core.frame": "pandas"}``
        :param collapse_private_modules: if ``True``, collapse module sub-paths
            consisting of one or more protected modules (i.e. the module name starts
            with an underscore)
        """
        super().__init__()
        self._classes_visited: Set[type] = set()

        col = [
            self._make_substitution_pattern(old.replace(".", r"\."), new)
            for old, new in collapsible_submodules.items()
        ]

        self._intersphinx_collapsible_prefixes: List[Tuple[Pattern, str]] = col
        self._collapse_private_modules = collapse_private_modules

    @abstractmethod
    def _make_substitution_pattern(self, old: str, new: str) -> Tuple[Pattern, str]:
        # create the regex substitution rule given a raw match and replacement patterns
        pass

    def collapse_module_paths(self, line: Optional[str]) -> Optional[str]:
        """
        In the given line, replace all module paths with their collapsed version.

        :param line: the line in which to collapse module paths
        :return: the resulting line with collapsed module paths
        """
        if not line:
            return line

        if self._collapse_private_modules:
            line = self._collapse_private_module_paths(line)

        for expanded, collapsed in self._intersphinx_collapsible_prefixes:
            line = expanded.sub(collapsed, line)

        return line

    @staticmethod
    def _collapse_private_module_paths(line: str) -> str:
        for (
            public_module_path,  # e.g., "pytools.expression"
            private_module_path,  # e.g., "._expression"
            item_name,  # e.g., "Expression"
        ) in CollapseModulePaths.__RE_PRIVATE_MODULE_AND_ITEM.findall(line):
            module_path = public_module_path + private_module_path
            collapsed_path = public_module_path
            try:
                module = importlib.import_module(name=module_path)
                item = vars(module)[item_name]
                collapsed_path = item.__publicmodule__
            except KeyError:
                pass
            except AttributeError:
                pass
            except ModuleNotFoundError:
                pass

            line = line.replace(
                f"{module_path}.{item_name}", f"{collapsed_path}.{item_name}"
            )

        return line


@inheritdoc(match="""[see superclass]""")
class CollapseModulePathsInDocstring(CollapseModulePaths, AutodocProcessDocstring):
    """
    Replace private module paths in docstrings with their public prefix so that object
    references can be matched by *intersphinx*.
    """

    def process(
        self,
        app: Sphinx,
        what: str,
        name: str,
        obj: object,
        options: object,
        lines: List[str],
    ) -> None:
        """[see superclass]"""

        for i, line in enumerate(lines):
            lines[i] = self.collapse_module_paths(line)

    def _make_substitution_pattern(self, old: str, new: str) -> Tuple[Pattern, str]:
        return re.compile(f"(`~?){old}"), f"\\1{new}"


@inheritdoc(match="""[see superclass]""")
class CollapseModulePathsInSignature(CollapseModulePaths, AutodocProcessSignature):
    """
    Replace private module paths in signatures with their public prefix so that object
    references can be matched by *intersphinx*.
    """

    def process(
        self,
        app: Sphinx,
        what: str,
        name: str,
        obj: object,
        options: object,
        signature: Optional[str],
        return_annotation: Optional[str],
    ) -> Optional[Tuple[Optional[str], Optional[str]]]:
        """[see superclass]"""
        if signature or return_annotation:
            return (
                self.collapse_module_paths(signature),
                self.collapse_module_paths(return_annotation),
            )

    def _make_substitution_pattern(self, old: str, new: str) -> Tuple[Pattern, str]:
        return re.compile(old), new


@inheritdoc(match="""[see superclass]""")
class CollapseModulePathsInXRef(ObjectDescriptionTransform, CollapseModulePaths):
    """
    Replace private module paths in documentation cross-references with their public
    prefix so that object references can be matched by *intersphinx*, and module
    paths correspond to what users are expected to use in their code.
    """

    # noinspection SpellCheckingInspection
    def process(
        self, app: Sphinx, domain: str, objtype: str, contentnode: Node
    ) -> None:
        """[see superclass]"""
        if domain == "py" and objtype == "class":
            self._process_children(contentnode)

    def _process_children(self, parent_node: Node):
        self._process_child(parent_node)
        try:
            children: Iterable[Node] = parent_node.children
        except AttributeError:
            # parent node is not an Element instance
            return
        for child_node in children:
            self._process_children(child_node)

    def _process_child(self, content_node: Node):
        if type(content_node).__name__ == "pending_xref" and tuple(
            type(c).__name__ for c in content_node.children
        ) == ("Text",):
            text_node: Text = content_node.children[0]
            text = text_node.astext()
            text_collapsed: str = self.collapse_module_paths(text)
            if text_collapsed != text:
                text_collapsed = text_collapsed.replace(
                    f'{content_node.attributes["py:module"]}.', ""
                )
                content_node.replace(
                    old=text_node,
                    new=type(text_node)(
                        data=text_collapsed, rawsource=text_node.rawsource
                    ),
                )

    def _make_substitution_pattern(self, old: str, new: str) -> Tuple[Pattern, str]:
        return re.compile(old), new


@inheritdoc(match="""[see superclass]""")
class SkipIndirectImports(AutodocSkipMember):
    """
    Skip members imported by a private package.
    """

    def process(
        self,
        app: Sphinx,
        what: str,
        name: str,
        obj: object,
        skip: bool,
        options: object,
    ) -> Optional[bool]:
        """[see superclass]"""
        if not skip:
            if what == "module" and name.startswith("_"):
                log.info(f"skipping: {what}: {name}")
                return False


@inheritdoc(match="""[see superclass]""")
class Replace3rdPartyDoc(AutodocProcessDocstring):
    """
    Replace 3rd party docstrings with a reference to the 3rd party documentation.

    This is necessary for methods and attributes inherited from 3rd party packages,
    as these might use an incompatible format for docstrings.
    """

    __RE_ROOT_PACKAGE = re.compile(r"\w+(?=\.)")

    __RST_DIRECTIVE = {
        "module": "mod",
        "class": "class",
        "exception": "exception",
        "function": "func",
        "method": "meth",
        "attribute": "attr",
        "property": "attr",
    }

    def process(
        self,
        app: Sphinx,
        what: str,
        name: str,
        obj: object,
        options: object,
        lines: List[str],
    ) -> None:
        """[see superclass]"""

        if what == "attribute":
            # we cannot determine docstrings for attributes, as the object represents
            # the value of the attribute, and not the attribute itself
            mod_obj_attr = name.rsplit(".", 2)
            if len(mod_obj_attr) == 3:
                mod_name, obj_name, _ = mod_obj_attr
                obj = getattr(importlib.import_module(mod_name), obj_name)
            else:
                log.debug(f"could not determine module for {name}")
                return

        elif what == "property":
            obj = cast(property, obj).fget

        try:
            # if the object has an __objclass__ attribute, use that to determine the
            # module
            obj_module = getattr(obj, "__objclass__", obj).__module__
        except AttributeError:
            log.debug(f"could not determine module for {name}")
            return

        name_root_package = self.__root_package(name)
        obj_root_package = self.__root_package(obj_module) if obj_module else None

        if name_root_package != obj_root_package:
            # replace 3rd party docstring with cross-reference

            directive = Replace3rdPartyDoc.__RST_DIRECTIVE.get(what, what)

            if not obj_module or obj_module == "builtins":
                full_name = obj.__qualname__
            else:
                full_name = f"{public_module_prefix(obj_module)}.{obj.__qualname__}"

            del lines[:]
            lines.append(f"See :{directive}:`{full_name}`")

    @staticmethod
    def __root_package(name: str) -> str:
        root_package_match = Replace3rdPartyDoc.__RE_ROOT_PACKAGE.match(name)
        return root_package_match[0] if root_package_match else ""


#
# validate __all__
#

__tracker.validate()<|MERGE_RESOLUTION|>--- conflicted
+++ resolved
@@ -35,19 +35,6 @@
 )
 
 try:
-<<<<<<< HEAD
-    # ForwardRef was introduced in Python 3.7, so be prepared for an ImportError
-    # noinspection PyUnresolvedReferences
-    from typing import ForwardRef
-except ImportError:
-    # in Python 3.6, ForwardRef is called _ForwardRef
-    # noinspection PyProtectedMember,PyUnresolvedReferences
-    from typing import _ForwardRef as ForwardRef  # type: ignore
-
-
-try:
-=======
->>>>>>> c23c806e
     # import sphinx classes if available ...
     from docutils.nodes import Text
     from sphinx.application import Sphinx
