--- conflicted
+++ resolved
@@ -69,11 +69,7 @@
 
 class _IdentifierMeta(type):
 
-<<<<<<< HEAD
-    _identifiers: Dict[str, "Id"] = WeakValueDictionary()  # type: ignore
-=======
-    _identifiers: Dict[str, Id] = WeakValueDictionary()
->>>>>>> c23c806e
+    _identifiers: Dict[str, Id] = WeakValueDictionary()  # type: ignore
 
     def __getattr__(self, name: str) -> Id:
         if name.startswith("_") or name.endswith("_") or name == "Id":
