"""
Core implementation of :mod:`pytools.api`.
"""

import logging
import re
import warnings
from collections import deque
from functools import wraps
from types import FunctionType
from typing import (
    Any,
    Callable,
    Collection,
    Deque,
    Dict,
    Iterable,
    List,
    Mapping,
    Optional,
    Set,
    Tuple,
    Type,
    TypeVar,
    Union,
)

import numpy as np
import pandas as pd
import typing_inspect

log = logging.getLogger(__name__)

__all__ = [
    "AllTracker",
    "deprecated",
    "deprecation_warning",
    "get_generic_bases",
    "inheritdoc",
    "is_list_like",
    "public_module_prefix",
    "subsdoc",
    "to_collection",
    "to_list",
    "to_set",
    "to_tuple",
    "update_forward_references",
    "validate_element_types",
    "validate_type",
]


#
# Type variables
#

T = TypeVar("T")
T_Collection = TypeVar("T_Collection", bound=Collection)
T_Callable = TypeVar("T_Callable", bound=Callable)
T_Iterable = TypeVar("T_Iterable", bound=Iterable)
T_Type = TypeVar("T_Type", bound=type)


#
# The AllTracker, used to check that __all__ includes all publicly defined symbols
#


class AllTracker:
    """
    Track global, public items defined in a module and validate that all eligible items
    have been included in the ``__all__`` variable.

    Items will be tracked if:

    - their name does not start with an underscore character
    - they are defined after the :class:`.AllTracker` instance has been created

    The underlying idea (and widely used pattern in GAMMA packages) is to define all
    items in one or more private submodules, export all public items using the
    ``__all__`` keyword, and import them into a public package one level up
    (usually the package's ``__init__.py``).

    This ensures a clean namespace in the public package, uncluttered by any imports
    used in the private module.

    The tracker also performs additional checks to validate the eligibility of
    definitions for being exported:

    - constant definitions should not be exported, as this will pose difficulties
      with Sphinx documentation and - from a design perspective - provides less context
      than defining constants inside classes
    - definitions exported from other modules should not be re-exported by the importing
      module

    These validation checks can be overridden if required in special cases.
    """

    #: if ``True``, automatically replace all forward
    #: type references in function annotations with the referenced classes;
    #: see :func:`.update_forward_references`
    update_forward_references: bool

    #: if ``True``, allow exporting public global constants in ``__all__``;
    #: these typically have no ``__module__`` or ``__doc__`` attributes and will
    #: not be properly rendered in generated documentation
    allow_global_constants: bool

    #: if ``True``, allow exporting definitions in ``__all__`` even if they have been
    #: imported from another module
    allow_imported_definitions: bool

    # noinspection PyShadowingNames
    def __init__(
        self,
        globals_: Dict[str, Any],
        *,
        public_module: Optional[str] = None,
        update_forward_references: bool = True,
        allow_global_constants: bool = False,
        allow_imported_definitions: bool = False,
    ) -> None:
        """
        :param globals_: the dictionary of global variables returned by calling
            :meth:`._globals` in the current module scope
        :param public_module: full name of the public module that will export the items
            managed by this tracker
        :param update_forward_references: if ``True``, automatically replace all forward
            type references in function annotations with the referenced classes; see
            :func:`.update_forward_references`
            (default: ``True``)
        :param allow_global_constants: if ``True``, allow exporting public global
            constants in ``__all__``;
            these typically have no ``__module__`` or ``__doc__`` attributes and will
            not be properly rendered in generated documentation (default: ``False``)
        :param allow_imported_definitions: if ``True``, allow exporting definitions in
            ``__all__`` even if they have been imported from another module
            (default: ``False``)
        """
        self._globals = globals_
        self._imported = set(globals_.keys())

        try:
            self._module = module = globals_["__name__"]
        except KeyError:
            raise ValueError("arg globals_ does not define module name in __name__")

        if public_module:
            self.public_module = public_module
        else:
            self.public_module = public_module_prefix(module)

        self.update_forward_references = update_forward_references
        self.allow_global_constants = allow_global_constants
        self.allow_imported_definitions = allow_imported_definitions

    #: Full name of the public module that will export the items managed by this
    #: tracker.
    public_module: str

    def validate(self) -> None:
        """
        Validate that all eligible items that were defined since the creation of this
        tracker are listed in the ``__all__`` variable.

        :raise AssertionError: if ``__all__`` is not as expected, or if one or more
            definitions do not meet the required criteria to be exported (
        """
        all_expected = self.get_tracked()

        globals_ = self._globals

        if set(globals_.get("__all__", [])) != set(all_expected):
            raise AssertionError(
                "missing or unexpected all declaration, "
                f"expected:\n__all__ = {all_expected}"
            )

        def _qualname(_obj: Any) -> str:
            try:
                return _obj.__qualname__
            except AttributeError:
                try:
                    return _obj.__name__
                except AttributeError:
                    return repr(_obj)

        module = self._module
        public_module = self.public_module
        allow_global_constants = self.allow_global_constants
        forbid_imported_definitions = not self.allow_imported_definitions

        for name in all_expected:
            obj = globals_[name]

            # check that the object was defined locally
            try:
                obj_module = obj.__module__
            except AttributeError:
                if allow_global_constants:
                    obj_module = None
                else:
                    raise AssertionError(
                        f"exporting a global constant is not permitted: {obj!r}"
                    )

            if forbid_imported_definitions and obj_module and obj_module != module:
                raise AttributeError(
                    f"{_qualname(obj)} is exported by module {module} "
                    f"but defined in module {obj_module}"
                )

            # set public module field
            try:
                obj.__publicmodule__ = public_module
            except AttributeError:
                # objects without a __dict__ will not permit setting the public module
                pass

            if self.update_forward_references:
                # update forward references in annotations
                update_forward_references(obj, globals_=globals_)

    def get_tracked(self) -> List[str]:
        """
        List the names of all locally tracked, public items.

        :return: the list of object names, sorted alphabetically
        """
        return sorted(filter(self._is_eligible, self._globals))

    def is_tracked(self, name: str, item: Any) -> bool:
        """
        Check if the given item is tracked by this tracker under the given name.

        :param name: the name of the item in the tracker's global namespace
        :param item: the item referred to by the name
        :return: ``True`` if the given item is tracked by this tracker under the given
            name; ``False`` otherwise
        """
        try:
            return self._globals[name] is item and self._is_eligible(name)
        except KeyError:
            return False

    def _is_eligible(self, name: str) -> bool:
        # check if the given item is eligible for tracking by this tracker
        return not (name.startswith("_") or name in self._imported)

    def __getitem__(self, name: str) -> Any:
        # get a tracked item by name

        item = self._globals[name]
        if self._is_eligible(name=name):
            return item
        else:
            raise KeyError(name)


# regular expression to extract the public prefix of a private module
# this is the module path up to the first submodule with a leading underscore
# noinspection RegExpUnnecessaryNonCapturingGroup
__RE_PUBLIC_MODULE = re.compile(
    # start of match group for the public part of the module path
    r"("
    # first module component must not start with '_')
    r"(?:[a-zA-Z]\w+)"
    # then as many path components as can be matched non-greedily …)
    r"(?:\.\w+)*?"
    # but when we hit the first private path component, we stop matching the
    # public part of the path …
    r")"
    # … and match the rest as the private path
    r"(?:\._\w*(?:\.\w+)*)?"
)


def public_module_prefix(module_name: str) -> str:
    """
    Get the public prefix of the given module name.

    A module name is composed of one or more identifiers, separated by ``.`` operators.
    The public prefix is the module name including all identifiers up to, and excluding,
    the first identifier starting with an underscore character (``_``) .
    If there is no such identifier, then the public prefix is the same as the full
    module name.
    If the first identifier starts with a ``_``, then the public prefix is not defined.

    For example:

    - the public module prefix of ``a.b._c.d._e`` is ``a.b``
    - the public module prefix of ``a.b`` is ``a.b``
    - the public module prefix of ``_a.b.c`` is undefined

    :param module_name: the module name for which to get the public prefix
    :return: the public prefix
    :raise ValueError: the public prefix is undefined
    """
    match = __RE_PUBLIC_MODULE.fullmatch(module_name)
    if not match:
        raise ValueError(f"cannot infer public module path from module {module_name}")
    return match[1]


#
# Ensure all symbols introduced below are included in __all__
#

__tracker = AllTracker(globals())
# we forget that class AllTracker itself is already defined, because we want to include
# it in the __all__ statement
# noinspection PyProtectedMember
__tracker._imported.remove(AllTracker.__name__)
# noinspection PyProtectedMember
__tracker._imported.remove(public_module_prefix.__name__)

#
# Functions
#


def is_list_like(obj: Any) -> bool:
    """
    Check if the object is list-like.

    Objects that are considered list-like when they implement methods ``len`` and
    ``__getitem__``. These include, for example, lists, tuples, sets, NumPy arrays, and
    Pandas series and indices.

    As an exception, the following types are not considered list-like:

    - :class:`str`
    - :class:`bytes`
    - :class:`pandas.DataFrame`: inconsistent behaviour of the sequence interface;
        iterating a data frame yields the values of the column index, while the length
        of a data frame is its number of rows
    - :class:`numpy.ndarray` instances with 0 dimensions

    :param obj: The object to check
    :return: ``True`` if ``obj`` has list-like properties, ``False`` otherwise
    """

    return (
        hasattr(obj, "__len__")
        and hasattr(obj, "__getitem__")
        and not isinstance(obj, (str, bytes))
        # pandas data objects with more than 1 dimension, e.g., data frames
        and not (isinstance(obj, pd.NDFrame) and obj.ndim != 1)
        # exclude zero-dimensional numpy arrays, effectively scalars
        and not (isinstance(obj, np.ndarray) and obj.ndim == 0)
    )


def to_tuple(
    values: Union[Iterable[T], T],
    *,
    element_type: Optional[Union[Type[T], Tuple[Type, ...]]] = None,
    arg_name: Optional[str] = None,
) -> Tuple[T, ...]:
    """
    Return the given values as a tuple.

    - if arg `values` is a tuple, return arg `values` unchanged
    - if arg `values` is an iterable other than a tuple, return a list of its elements
    - if arg `values` is not an iterable, return a tuple with the value as its only
      element

    :param values: one or more elements to return as a tuple
    :param element_type: expected type of the values, or a tuple of alternative types
        of which each value must match at least one
    :param arg_name: name of the argument as which the values were passed to a function
        or method; used when composing the :class:`TypeError` message
    :return: the values as a tuple
    :raise TypeError: one or more values did not match the expected type(s)
    """

    return _to_collection(
        values=values,
        collection_type=tuple,
        new_collection_type=tuple,
        element_type=element_type,
        arg_name=arg_name,
    )


def to_list(
    values: Union[Iterable[T], T],
    *,
    element_type: Optional[Union[Type[T], Tuple[Type, ...]]] = None,
    arg_name: Optional[str] = None,
) -> List[T]:
    """
    Return the given values as a list.

    - if arg `values` is a list, return arg `values` unchanged
    - if arg `values` is an iterable other than a list, return a list of its elements
    - if arg `values` is not an iterable, return a list with the value as its only
      element

    :param values: one or more elements to return as a list
    :param element_type: expected type of the values, or a tuple of alternative types
        of which each value must match at least one
    :param arg_name: name of the argument as which the values were passed to a function
        or method; used when composing the :class:`TypeError` message
    :return: the values as a list
    :raise TypeError: one or more values did not match the expected type(s)
    """

    return _to_collection(
        values=values,
        collection_type=list,
        new_collection_type=list,
        element_type=element_type,
        arg_name=arg_name,
    )


def to_set(
    values: Union[Iterable[T], T],
    *,
    element_type: Optional[Union[Type[T], Tuple[Type, ...]]] = None,
    arg_name: Optional[str] = None,
) -> Set[T]:
    """
    Return the given values as a set.

    - if arg `values` is a set, return arg `values` unchanged
    - if arg `values` is an iterable other than a set, return a set of its elements
    - if arg `values` is not an iterable, return a set with the value as its only
      element

    :param values: one or more elements to return as a set
    :param element_type: expected type of the values, or a tuple of alternative types
        of which each value must match at least one
    :param arg_name: name of the argument as which the values were passed to a function
        or method; used when composing the :class:`TypeError` message
    :return: the values as a set
    :raise TypeError: one or more values did not match the expected type(s)
    """

    return _to_collection(
        values=values,
        collection_type=set,
        new_collection_type=set,
        element_type=element_type,
        arg_name=arg_name,
    )


def to_collection(
    values: Union[Iterable[T], T],
    *,
    element_type: Optional[Union[Type[T], Tuple[Type, ...]]] = None,
    arg_name: Optional[str] = None,
) -> Collection[T]:
    """
    Return the given values as a collection, i.e., an iterable container.

    - if arg `values` is a collection, return arg `values` unchanged
    - if arg `values` is an iterator, return a tuple with its elements
    - if arg `values` is not an iterable, return a tuple with the value as its only
      element

    :param values: one or more elements to return as a collection
    :param element_type: expected type of the values, or a tuple of alternative types
        of which each value must match at least one
    :param arg_name: name of the argument as which the values were passed to a function
        or method; used when composing the :class:`TypeError` message
    :return: the values as a collection
    :raise TypeError: one or more values did not match the expected type(s)
    """
    return _to_collection(
        values=values,
        collection_type=None,
        new_collection_type=tuple,
        element_type=element_type,
        arg_name=arg_name,
    )


def _to_collection(
    values: Union[T, Iterable[T]],
    *,
    collection_type: Optional[Type[Collection]],
    new_collection_type: Type[T_Collection],
    element_type: Optional[Union[Type[T], Tuple[Type, ...]]],
    arg_name: Optional[str],
) -> T_Collection:

    elements: T_Collection

    if (
        isinstance(values, Iterable)
        and not isinstance(values, str)
        and not isinstance(values, bytes)
    ):
        if isinstance(values, collection_type or Collection):
            # no change needed, values already is the collection we need
            elements = values
        elif element_type and isinstance(values, element_type):
            # create a single-element collection
            elements = new_collection_type((values,))
        else:
            elements = new_collection_type(values)
    else:
        # create a single-element collection
        elements = new_collection_type((values,))

    if element_type:
        validate_element_types(
            elements, expected_type=element_type, name=f"arg {arg_name}"
        )

    return elements


def validate_type(
    value: T,
    *,
<<<<<<< HEAD
    expected_type: Union[Type, Tuple[Type, ...]],
=======
    expected_type: Union[Type[T], Tuple[Type, ...]],
>>>>>>> c582ca7f
    optional: bool = False,
    name: Optional[str] = None,
) -> T:
    """
    Validate that a value implements the expected type.

    :param value: an arbitrary object
    :param expected_type: expected type of the values, or a tuple of alternative types
        of which the value must match at least one
    :param optional: if ``True``, accept ``None`` as a valid value (default: ``False``)
    :param name: optional name of the argument or callable with/to which the value
        was passed; use ``"arg …"`` for arguments, or the name of a callable if
        verifying positional arguments
<<<<<<< HEAD
    :return: the value passed as arg `value`
    :raise TypeException: the value did not match the expected type
=======
    :raise TypeError: one or more values did not match the expected type(s)
>>>>>>> c582ca7f
    """
    if expected_type is object:
        return value

    if optional and value is None:
        return None

    if isinstance(value, expected_type):
        return value
    else:
        if optional:
            expected_type = (*expected_type, type(None))
        if name:
            message_head = f"{name} requires"
        else:
            message_head = "expected"

        if not isinstance(expected_type, tuple):
            expected_type = (expected_type,)
        if optional:
            expected_type = (*expected_type, type(None))
        expected_type_str = " or ".join(t.__name__ for t in expected_type)

        observed_type = type(value).__name__

        # noinspection SpellCheckingInspection
        det = "an" if observed_type[0] in "aeiou" else "a"

        raise TypeError(
            f"{message_head} an instance of {expected_type_str} "
            f"but got {det} {observed_type}"
        )


def validate_element_types(
    iterable: T_Iterable,
    *,
    expected_type: Union[Type, Tuple[Type, ...]],
    optional: bool = False,
    name: Optional[str] = None,
) -> T_Iterable:
    """
    Validate that all elements in the given iterable implement the expected type.

    :param iterable: an iterable
    :param expected_type: the type to check for
    :param optional: if ``True``, accept ``None`` as valid elements (default: ``False``)
    :param name: optional name of the argument or callable with/to which the elements
        were passed; use ``"arg …"`` for arguments, or the name of a callable if
        verifying positional arguments
    :return: the iterable passed as arg `iterable`
    :raise TypeException: one or more elements of the iterable did not match the
        expected type
    """
    if expected_type is not object:
        if optional:
            expected_type = (
                (*expected_type, type(None))
                if isinstance(expected_type, tuple)
                else (expected_type, type(None))
            )
        for element in iterable:
            if not isinstance(element, expected_type):
                if name:
                    message_head = f"{name} requires"
                else:
                    message_head = "expected"

                if isinstance(expected_type, type):
                    expected_type_str = expected_type.__name__
                else:
                    expected_type_str = (
                        f"one of {{{', '.join(t.__name__ for t in expected_type)}}}"
                    )
                raise TypeError(
                    f"{message_head} instances of {expected_type_str} "
                    f"but got a {type(element).__name__}"
                )

    return iterable


def get_generic_bases(class_: type) -> Tuple[type, ...]:
    """
    Bugfix version of :func:`typing_inspect.get_generic_bases`.

    Prevents getting the generic bases of the parent class if not defined for the given
    class.

    :param class_: class to get the generic bases for
    :return: the generic base classes of the given class
    """
    bases = typing_inspect.get_generic_bases(class_)
    if bases is typing_inspect.get_generic_bases(super(class_, class_)):
        return ()
    else:
        return bases


#
# Decorators
#


def deprecated(
    function: Optional[T_Callable] = None, *, message: Optional[str] = None
) -> Union[T_Callable, Callable[[T_Callable], T_Callable]]:
    """
    Decorator to mark a function as deprecated.

    Logs a warning when the decorated function is called.

    Usage:

    .. codeblock: python

        @deprecated(message=\
"function f is deprecated and will be removed in the next minor release")
        def f() -> None:
            # ...

    To deprecate classes, apply this decorator to the ``__init__`` method, not to the
    class itself.

    :param function: the function to be decorated (optional)
    :param message: custom message to include when logging the warning (optional)
    :return: the decorated function if arg function was provided; else a decorator
        function that will accept a function as its parameter, and will return the
        decorated function
    """

    def _validate_function(func: Callable):
        if not callable(func):
            raise ValueError("Deprecated object must be callable")

    def _deprecated_inner(func: T_Callable) -> T_Callable:
        _validate_function(func)

        @wraps(func)
        def new_func(*args, **kwargs: Any) -> Any:
            """
            Function wrapper
            """
            message_header = (
                f"Call to deprecated {type(func).__name__} {func.__qualname__}"
            )
            if message is None:
                warnings.warn(message_header, FutureWarning, stacklevel=2)
            else:
                warnings.warn(
                    f"{message_header}: {message}", FutureWarning, stacklevel=2
                )
            return func(*args, **kwargs)

        return new_func

    if function is None:
        return _deprecated_inner
    elif isinstance(function, str):
        raise ValueError(
            "Deprecation message not provided as a keyword argument. "
            f'Usage: @{deprecated.__name__}(message="...")'
        )
    else:
        _validate_function(function)
        return _deprecated_inner(function)


def deprecation_warning(message: str, stacklevel: int = 1) -> None:
    """
    Issue a deprecation warning.

    :param message: the warning message
    :param stacklevel: stack level relative to caller for emitting the context of the
        warning (default: 1)
    """
    if stacklevel < 1:
        raise ValueError(f"arg stacklevel={stacklevel} must be a positive integer")
    warnings.warn(message, FutureWarning, stacklevel=stacklevel + 1)


def inheritdoc(*, match: str) -> Callable[[T_Type], T_Type]:
    """
    Decorator to inherit docstrings of overridden methods.

    Usage:

    .. code-block:: python

      class A:
          def my_function(self) -> None:
          \"""Some documentation\"""
          # …

      @inheritdoc(match="[see superclass]")
      class B(A):
          def my_function(self) -> None:
          \"""[see superclass]\"""
          # …

          def my_other_function(self) -> None:
          \"""This docstring will not be replaced\"""
          # …

    In this example, the docstring of the ``my_function`` will be replaced with the
    docstring of the overridden function of the same name, or with ``None`` if no
    overridden function exists, or if that function has no docstring.

    :param match: the parent docstring will be inherited if the current docstring
        is equal to match
    :return: the parameterized decorator
    """

    def _inheritdoc_inner(_cls: type) -> type:
        if not type(_cls):
            raise TypeError(
                f"@{inheritdoc.__name__} can only decorate classes, "
                f"not a {type(_cls).__name__}"
            )

        match_found = False

        def _get_docstring(m: Any) -> str:
            try:
                return m.__func__.__doc__
            except AttributeError:
                return m.__doc__

        def _set_docstring(m: Any, d: str) -> None:
            try:
                m.__func__.__doc__ = d
            except AttributeError:
                m.__doc__ = d

        if _cls.__doc__ == match:
            _cls.__doc__ = _cls.mro()[1].__doc__
            match_found = True

        for name, member in vars(_cls).items():
            doc = _get_docstring(member)
            if doc == match:
                _set_docstring(
                    member,
                    _get_docstring(getattr(super(_cls, _cls), name, None)),
                )
                match_found = True

        if not match_found:
            log.warning(
                f"{inheritdoc.__name__}:"
                f"no match found for docstring {repr(match)} in class {_cls.__name__}"
            )

        return _cls

    return _inheritdoc_inner


def subsdoc(*, pattern: str, replacement: str) -> Callable[[T], T]:
    """
    Decorator that matches a given pattern in the decorated object's docstring, and
    substitutes it with the given replacement string (see :func:`re.sub`)

    :param pattern: a regular expression for the pattern to match
    :param replacement: the replacement for substrings matching the pattern
    :return: the parameterized decorator
    """

    def _decorate(_obj: T) -> T:
        if not isinstance(_obj.__doc__, str):
            raise ValueError(f"docstring of {_obj!r} is not a string: {_obj.__doc__!r}")
        _obj.__doc__, n = re.subn(pattern, replacement, _obj.__doc__)
        if not n:
            raise ValueError(
                f"subsdoc: pattern {pattern!r} not found in docstring {_obj.__doc__!r}"
            )
        return _obj

    if not (isinstance(pattern, str)):
        raise ValueError("arg pattern must be a string")
    if not (isinstance(replacement, str)):
        raise ValueError("arg replacement must be a string")
    return _decorate


def update_forward_references(
    obj: Union[type, FunctionType], *, globals_: Mapping[str, Any]
) -> None:
    """
    Replace all forward references with their referenced classes.

    :param obj: a function or class
    :param globals_: a global namespace to search the referenced classes in
    """

    def _parse_cls_with_generic_arguments(cls: str) -> type:
        def _parse(cls_tokens: Deque[str]) -> type:
            real_cls = globals_[cls_tokens.popleft()]
            if cls_tokens and cls_tokens[0] not in ",]":
                real_args: List[type] = list()
                sep = cls_tokens.popleft()
                if sep != "[":
                    raise TypeError(
                        f"invalid separator for generic type arguments: {sep}"
                    )
                while True:
                    real_args.append(_parse(cls_tokens))
                    sep = cls_tokens.popleft()
                    if sep == "]":
                        break
                    elif sep != ",":
                        raise TypeError(
                            f"invalid separator for generic type arguments: {sep}"
                        )
                return real_cls.__class_getitem__(tuple(real_args))
            else:
                return real_cls

        try:
            return _parse(deque(map(str.strip, re.split(r"([,\[\]])", cls))))
        except TypeError as e:
            raise TypeError(f"invalid type syntax in forward reference: {cls}") from e

    # keep track of classes we already visited to prevent infinite recursion
    visited: Set[type] = set()

    def _update(_obj: Any) -> None:
        if isinstance(_obj, type):
            if _obj not in visited:
                visited.add(_obj)
                for member in vars(_obj).values():
                    _update(member)
        elif isinstance(_obj, FunctionType):
            annotations = _obj.__annotations__
            if annotations:
                for arg, cls in annotations.items():
                    if isinstance(cls, str):
                        annotations[arg] = _parse_cls_with_generic_arguments(cls)

    _update(obj)


__tracker.validate()<|MERGE_RESOLUTION|>--- conflicted
+++ resolved
@@ -517,11 +517,7 @@
 def validate_type(
     value: T,
     *,
-<<<<<<< HEAD
-    expected_type: Union[Type, Tuple[Type, ...]],
-=======
     expected_type: Union[Type[T], Tuple[Type, ...]],
->>>>>>> c582ca7f
     optional: bool = False,
     name: Optional[str] = None,
 ) -> T:
@@ -535,12 +531,8 @@
     :param name: optional name of the argument or callable with/to which the value
         was passed; use ``"arg …"`` for arguments, or the name of a callable if
         verifying positional arguments
-<<<<<<< HEAD
     :return: the value passed as arg `value`
-    :raise TypeException: the value did not match the expected type
-=======
     :raise TypeError: one or more values did not match the expected type(s)
->>>>>>> c582ca7f
     """
     if expected_type is object:
         return value
