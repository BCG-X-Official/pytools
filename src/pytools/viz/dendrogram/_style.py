"""
Dendrogram styles.
"""

import logging
from typing import Any, Iterable, Optional, Sequence, TextIO, Union

import numpy as np
from matplotlib.axes import Axes, math
from matplotlib.colors import LogNorm

from ...api import AllTracker, inheritdoc
from ...text import CharacterMatrix
from .. import ColorbarMatplotStyle, MatplotStyle, TextStyle
from ..color import ColorScheme, text_contrast_color
from ..util import PercentageFormatter
from .base import DendrogramStyle

log = logging.getLogger(__name__)


#
# Exported names
#

__all__ = [
<<<<<<< HEAD
    "DendrogramMatplotStyle",
=======
    "DendrogramHeatmapStyle",
    "DendrogramLineStyle",
>>>>>>> e9315ed0
    "DendrogramReportStyle",
]


#
# Ensure all symbols introduced below are included in __all__
#

__tracker = AllTracker(globals())


#
# Classes
#


@inheritdoc(match="[see superclass]")
class DendrogramMatplotStyle(DendrogramStyle, ColorbarMatplotStyle):

    """
    Draws dendrograms as trees, using line color and thickness to indicate leaf/branch
    weights.

    Supports color maps to indicate feature importance on a logarithmic scale,
    and renders a color bar as a legend.
    """

    def __init__(
        self,
        *,
        ax: Optional[Axes] = None,
        colors: Optional[ColorScheme] = None,
        min_weight: float = 0.01,
        padding: float = 0.1,
    ) -> None:
        """
        :param min_weight: the minimum weight on the logarithmic feature importance
            color scale; must be greater than `0` and smaller than `1`
            (default: `0.01`, i.e., 1%)
        :param padding: vertical padding to apply between lines, as a multiple of
            100% feature weight
        """
        if min_weight >= 1.0 or min_weight <= 0.0:
            raise ValueError("arg min_weight must be > 0.0 and < 1.0")

        percentage_formatter = PercentageFormatter()
        super().__init__(
            ax=ax,
            colors=colors,
            colormap_normalize=LogNorm(min_weight, 1),
            colorbar_major_formatter=percentage_formatter,
            colorbar_minor_formatter=percentage_formatter,
        )

        if not 0.0 <= padding <= 1.0:
            raise ValueError("arg padding must be in the range from 0.0 to 1.0")

        self.padding = padding

    __init__.__doc__ = MatplotStyle.__init__.__doc__ + __init__.__doc__

    def start_drawing(
        self,
        *,
        title: str,
        max_distance: Optional[float] = None,
        n_leaves: Optional[int] = None,
        **kwargs: Any,
    ) -> None:
        """
        Prepare a new dendrogram for drawing, using the given title.

        :param title: the title of the chart
        :param max_distance: the height (= maximum possible distance) of the dendrogram
        :param n_leaves: the number of leaves in the dendrogram
        :param kwargs: additional drawer-specific arguments
        """
        super().start_drawing(
            title=title, max_distance=max_distance, n_leaves=n_leaves, **kwargs
        )

        ax = self.ax

        spines = ax.spines
        for side in ["left", "top", "right"]:
            spines[side].set_visible(False)

        margin_x = 0.01 * max_distance
        ax.set_xlim(0.0 - margin_x, max_distance + margin_x)

        if self.padding > 0.0:
            margin_y = 0.0
        else:
            spines["bottom"].set_visible(False)
            margin_y = 0.01

        ax.set_ylim(
            -0.5 * self.padding - margin_y,
            1.0 + (n_leaves - 0.5) * self.padding + margin_y,
        )

    def finalize_drawing(
        self,
        *,
        leaf_label: Optional[str] = None,
        distance_label: Optional[str] = None,
        weight_label: Optional[str] = None,
        **kwargs: Any,
    ) -> None:
        """
        Finalize the dendrogram, adding labels to the axes.

        :param leaf_label: the label for the leaf axis
        :param distance_label: the label for the distance axis
        :param weight_label: the label for the weight scale
        :param kwargs: additional drawer-specific arguments
        """

        super().finalize_drawing(colorbar_label=weight_label)

        self.colorbar.ax.yaxis.set_ticks([0.01, 0.02, 0.05, 0.10, 0.20, 0.50, 1.00])

        ax = self.ax
        # configure the axes
        ax.ticklabel_format(axis="x", scilimits=(-3, 3))
        if distance_label:
            ax.set_xlabel(distance_label)
        if leaf_label:
            ax.set_ylabel(leaf_label)

    def draw_link_leg(
        self,
        *,
        bottom: float,
        top: float,
        leaf: float,
        weight: float,
        weight_cumulative: float,
        tree_height: float,
    ) -> None:
        """[see superclass]"""
        padding = self.padding
        y = weight_cumulative + leaf * padding
        self._draw_hline(
            x1=bottom, x2=top, y=y, weight=weight, max_height=weight + padding
        )

    def draw_link_connector(
        self,
        *,
        bottom: float,
        top: float,
        first_leaf: int,
        n_leaves_left: int,
        n_leaves_right: int,
        weight: float,
        weight_cumulative: float,
        tree_height: float,
    ) -> None:
        """[see superclass]"""

        lo = weight_cumulative + first_leaf * self.padding
        hi = lo + weight + (n_leaves_left + n_leaves_right - 1) * self.padding

        self._draw_hline(
            x1=bottom,
            x2=top,
            y=(lo + hi - weight) / 2,
            weight=weight,
            max_height=hi - lo + self.padding,
        )

        if self.padding > 0:
            # draw a vertical connection line
            y_0 = lo + (n_leaves_left - 1) / 2 * self.padding
            y_1 = (
                weight_cumulative
                + weight
                + (first_leaf + n_leaves_left + (n_leaves_right - 1) / 2) * self.padding
            )
            self.ax.plot(
                (bottom, bottom), (y_0, y_1), color=self.colors.foreground, linewidth=1
            )

    def draw_leaf_labels(
        self, *, names: Sequence[str], weights: Sequence[float]
    ) -> None:
        """[see superclass]"""

        _, text_height = self.text_dimensions("0")

        # only create tick locations where there is enough vertical space for the label
        tick_locations = list(self.get_ytick_locations(weights=weights))

        ticks, tick_labels = zip(
            *(
                (loc, name)
                for lo, loc, hi, name in zip(
                    [-math.inf, *tick_locations],
                    tick_locations,
                    [*tick_locations[1:], math.inf],
                    names,
                )
                if (hi - lo) / 2 >= text_height
            )
        )

        # set the tick locations and labels
        y_axis = self.ax.yaxis
        y_axis.set_ticks(ticks=ticks)
        y_axis.set_ticklabels(ticklabels=tick_labels)
        # y_axis.set_tick_params(left=False)

    def get_ytick_locations(
        self, *, weights: Sequence[float]
    ) -> Iterable[Union[int, float]]:
        """
        Get the tick locations for the y axis.

        :param weights: weights of all leaves
        :return: the tick locations for the y axis
        """
        weights_array = np.array(weights)
        return (
            weights_array.cumsum()
            - weights_array / 2
            + np.arange(len(weights)) * self.padding
        )

    def plot_weight_label(
        self,
        *,
        weight: float,
        x: float,
        y: float,
        w: float,
        h: float,
        fill_color: ColorScheme.RgbaColor,
    ) -> None:
        """
        Plot a weight label for a link leg.

        :param weight: the weight to be shown in the label
        :param x: the x location of the label area
        :param y: the y location of the label area
        :param w: the width of the label area
        :param h: the height of the label area
        :param fill_color: the fill color for the label background
        """

        weight_percent = weight * 100

        label = (
            f"{weight_percent:.2g}%"
            if weight_percent < 99.5
            else f"{round(weight_percent):.3g}%"
        )

        x_text = x + w / 2
        y_text = y + h / 2
        text_width, text_height = self.text_dimensions(text=label, x=x_text, y=y_text)
        if text_width <= w and text_height <= h:
            t = self.ax.text(
                x_text,
                y_text,
                label,
                ha="center",
                va="center",
                color=text_contrast_color(fill_color),
            )
            t.set_bbox(
                dict(
                    facecolor=fill_color,
                    linewidth=0.0,
                    pad=t.get_fontsize() * self._TEXT_PADDING_RATIO,
                )
            )

    def _draw_hline(
        self, x1: float, x2: float, y: float, weight: float, max_height: float
    ) -> None:
        fill_color = self.color_for_value(weight)
        self.ax.set_xlim()
        middle = y + weight / 2
        self.ax.barh(
            y=middle,
            width=x2 - x1,
            height=weight,
            left=x1,
            color=fill_color,
            edgecolor=self.colors.foreground,
            linewidth=1,
        )

        self.plot_weight_label(
            weight=weight,
            x=x1,
            y=middle - max_height / 2,
            w=x2 - x1,
            h=max_height,
            fill_color=fill_color,
        )


@inheritdoc(match="[see superclass]")
class DendrogramReportStyle(DendrogramStyle, TextStyle):
    """
    Renders dendrograms as ASCII graphics for inclusion in plain-text reports.
    """

    #: The default width of labels.
    DEFAULT_LABEL_WIDTH = 20

    #: The number of characters that will be allocated for the label column,
    #: including the weight.
    label_width: int

    #: Maximum number of text lines to output including the title;
    #: additional lines of the dendrogram will be clipped (optional).
    max_height: int

    def __init__(
        self,
        out: TextIO = None,
        width: int = 80,
        label_width: Optional[int] = None,
        max_height: int = 100,
    ) -> None:
        """
        :param label_width: the number of characters that will be allocated for the
            label column, including the weight (optional; defaults to
            %DEFAULT_LABEL_WIDTH% characters or half of arg `width`,
            whichever is smaller)
        :param max_height: maximum number of text lines to output including the title;
            additional lines of the dendrogram will be clipped (default: 100)
        """
        super().__init__(out=out, width=width)
        if max_height <= 0:
            raise ValueError(
                f"arg max_height={max_height} expected to be a positive integer"
                f" {max_height}"
            )
        if label_width is not None and label_width > width // 2:
            raise ValueError(
                f"arg label_width={label_width} must be half or less of arg "
                f"width={width}"
            )
        self.max_height = max_height
        self.label_width = (
            min(DendrogramReportStyle.DEFAULT_LABEL_WIDTH, width // 2)
            if label_width is None
            else label_width
        )
        self._dendrogram_right = width - self.label_width
        self._char_matrix = None
        self._n_labels = None

    __init__.__doc__ = TextStyle.__init__.__doc__ + __init__.__doc__.replace(
        "%DEFAULT_LABEL_WIDTH%", str(DEFAULT_LABEL_WIDTH)
    )

    def draw_leaf_labels(
        self, *, names: Sequence[str], weights: Sequence[float]
    ) -> None:
        """[see superclass]"""

        matrix = self._char_matrix
        n_labels = len(names)
        if n_labels > self.max_height:
            n_labels = self.max_height - 1
            matrix[n_labels, :] = f"{'clipped':~^{self.width}s}\n"
        self._n_labels = n_labels
        name_width = self.__weight_column
        label_width = self.label_width
        for row, name, weight in zip(range(n_labels), names, weights):
            matrix[row, :name_width] = name + " "
            matrix[row, name_width:label_width] = f"{weight * 100:3.0f}%"

    def draw_link_leg(
        self,
        *,
        bottom: float,
        top: float,
        leaf: float,
        weight: float,
        weight_cumulative: float,
        tree_height: float,
    ) -> None:
        """[see superclass]"""

        # determine the y coordinate in the character matrix
        line_y = int(leaf)

        # if leaf is in between two leaves, we want to draw a line in
        # between two text lines (using an underscore symbol)
        is_in_between_line = round(leaf * 2) & 1

        # get the character matrix
        matrix = self._char_matrix

        # draw the link leg in the character matrix
        matrix[
            line_y + is_in_between_line,
            self._x_pos(bottom, tree_height) : self._x_pos(top, tree_height),
        ] = (
            "_" if is_in_between_line else "-"
        )

<<<<<<< HEAD
=======
        # if we're in a leaf, we can draw the weight next to he label
        if bottom == 0.0 and matrix[line_y, self.label_width - 2] == " ":
            matrix[
                line_y, self.__weight_column : self.label_width
            ] = f"{weight * 100:3.0f}%"

>>>>>>> e9315ed0
    def draw_link_connector(
        self,
        *,
        bottom: float,
        top: float,
        first_leaf: int,
        n_leaves_left: int,
        n_leaves_right: int,
        weight: float,
        weight_cumulative: float,
        tree_height: float,
    ) -> None:
        """[see superclass]"""

        y1 = first_leaf + n_leaves_left // 2
        y2 = first_leaf + n_leaves_left + (n_leaves_right - 1) // 2

        self.draw_link_leg(
            bottom=bottom,
            top=top,
            leaf=(first_leaf - 0.5) + (n_leaves_left + n_leaves_right) / 2,
            weight=weight,
            weight_cumulative=weight_cumulative,
            tree_height=tree_height,
        )

        x = self._x_pos(bottom, tree_height)
        matrix = self._char_matrix
        if y2 - y1 > 1:
            matrix[(y1 + 1) : y2, x] = "|"
        matrix[y1, x] = "/"
        matrix[y2, x] = "\\"

    def start_drawing(self, *, title: str, **kwargs: Any) -> None:
        """
        Prepare a new dendrogram for drawing, using the given title.

        :param title: the title of the chart
        :param kwargs: additional drawer-specific arguments
        """
        super().start_drawing(
            title=title,
            **kwargs,
        )
        self._char_matrix = CharacterMatrix(
            n_rows=self.max_height, n_columns=self.width
        )

    def finalize_drawing(self, **kwargs: Any) -> None:
        """
        Finalize the dendrogram, adding labels to the axes.

        :param kwargs: additional drawer-specific arguments
        """
        try:
            super().finalize_drawing(**kwargs)
            for row in reversed(range(self._n_labels + 1)):
                self.out.write(f"{self._char_matrix[row, :]}\n")
        finally:
            self._char_matrix = None
            self._n_labels = None

    def _x_pos(self, h: float, h_max: float) -> int:
        # calculate the horizontal position in the character grid,
        # ensuring that h=h_max still yields a position inside the grid (factor 0.99999)
        return self.label_width + int(self._dendrogram_right * h / h_max * 0.99999)

    @property
    def __weight_column(self) -> int:
        return self.label_width - 5


__tracker.validate()<|MERGE_RESOLUTION|>--- conflicted
+++ resolved
@@ -24,12 +24,7 @@
 #
 
 __all__ = [
-<<<<<<< HEAD
     "DendrogramMatplotStyle",
-=======
-    "DendrogramHeatmapStyle",
-    "DendrogramLineStyle",
->>>>>>> e9315ed0
     "DendrogramReportStyle",
 ]
 
@@ -438,15 +433,6 @@
             "_" if is_in_between_line else "-"
         )
 
-<<<<<<< HEAD
-=======
-        # if we're in a leaf, we can draw the weight next to he label
-        if bottom == 0.0 and matrix[line_y, self.label_width - 2] == " ":
-            matrix[
-                line_y, self.__weight_column : self.label_width
-            ] = f"{weight * 100:3.0f}%"
-
->>>>>>> e9315ed0
     def draw_link_connector(
         self,
         *,
