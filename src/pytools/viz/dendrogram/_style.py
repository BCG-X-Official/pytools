--- conflicted
+++ resolved
@@ -20,13 +20,8 @@
 
 import logging
 from abc import ABCMeta, abstractmethod
-<<<<<<< HEAD
-from typing import Optional, Sequence, Union
-from typing import TextIO
-=======
 from typing import Optional, Sequence, TextIO, Union
 
->>>>>>> f127ec1a
 from matplotlib.axes import Axes
 from matplotlib.colors import Colormap, LogNorm
 
