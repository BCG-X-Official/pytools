import pandas as pd
from sklearn.base import BaseEstimator
<<<<<<< HEAD

from yieldengine.loading.sample import Sample
=======
from yieldengine.modeling.validation import CircularCrossValidator
>>>>>>> f3c45556


class ModelInspector:
    def __init__(self, model: BaseEstimator, sample: Sample) -> None:
        pass

    def get_feature_importance_by_gain(self) -> pd.DataFrame:
        # see: https://lightgbm.readthedocs.io/en/latest/Python-API.html?highlight=importance#lightgbm.LGBMModel.booster_
        # have to assure the current model supports this API - i.e. if not a tree

        # booster_.feature_importance(importance_type='gain', iteration=None)

        # ! have to assure the current model supports this API - i.e. if not a tree

        pass

    def get_feature_importance_by_split(self) -> pd.DataFrame:
        # see: https://lightgbm.readthedocs.io/en/latest/Python-API.html?highlight=importance#lightgbm.LGBMModel.booster_
        # booster_.feature_importance(importance_type='split', iteration=None)

        # ! have to assure the current model supports this API - i.e. if not a tree
        pass

    def get_shap_value_matrix(self) -> pd.DataFrame:
        # for model:
        #   explainer = shap.TreeExplainer(model)
        #   shap_values = explainer.shap_values(X)

        # arrange in matrix, correct/enhance feature names
        # convert to pandas DataFrame

        pass

    def get_feature_dependences(self) -> pd.DataFrame:
        # use get_shap_value_matrix()
        # find correlations
        # return as DataFrame
        pass

    def get_clustered_feature_importance(self) -> pd.DataFrame:
        # use get_shap_value_matrix()
        # cluster it
        # return as DataFrame
        pass

    # internal functions
    def __correct_feature_names(self):
        pass

    def __add_predicted_yield(self):
        pass

    def __add_fold_id(self):
        pass<|MERGE_RESOLUTION|>--- conflicted
+++ resolved
@@ -1,15 +1,15 @@
 import pandas as pd
 from sklearn.base import BaseEstimator
-<<<<<<< HEAD
-
-from yieldengine.loading.sample import Sample
-=======
 from yieldengine.modeling.validation import CircularCrossValidator
->>>>>>> f3c45556
 
 
 class ModelInspector:
-    def __init__(self, model: BaseEstimator, sample: Sample) -> None:
+    def __init__(
+        self,
+        model: BaseEstimator,
+        dataset: pd.DataFrame,
+        cv: CircularCrossValidator,
+    ) -> None:
         pass
 
     def get_feature_importance_by_gain(self) -> pd.DataFrame:
