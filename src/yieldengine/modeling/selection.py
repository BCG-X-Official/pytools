--- conflicted
+++ resolved
@@ -39,32 +39,6 @@
         return len(self._models)
 
 
-<<<<<<< HEAD
-class Scoring:
-    """
-    Class for scoring related logic.
-    """
-
-    @staticmethod
-    def default_ranking_scorer(mean_test_score, std_test_score) -> float:
-        """
-        The default scoring function to evaluate on top of GridSearchCV test scores,
-        given by :code:`GridSearchCV.cv_results_`.
-
-        Its output is used for ranking globally across the model zoo.
-
-        :param mean_test_score: the mean test score across all folds for a (estimator,\
-        parameters) combination
-        :param std_test_score: the standard deviation of test scores across all folds \
-        for a (estimator, parameters) combination
-
-        :return: final score for a (estimator, parameters) combination
-        """
-        return mean_test_score - 2 * std_test_score
-
-
-=======
->>>>>>> d1ad9aa7
 class ModelRanker:
     """
     Turns a model zoo along with
@@ -82,13 +56,10 @@
 
     """
 
-<<<<<<< HEAD
-=======
     F_PARAMETERS = "params"
     F_MEAN_TEST_SCORE = "mean_test_score"
     F_SD_TEST_SCORE = "std_test_score"
 
->>>>>>> d1ad9aa7
     def __init__(
         self, zoo: ModelZoo, preprocessing: Pipeline = None, cv=None, scoring=None
     ) -> None:
@@ -138,11 +109,7 @@
 
         # generate a list of (name, obj) tuples for all estimators (or GridSearchCV
         # objs.)
-<<<<<<< HEAD
         #   name: e0, e1, e2, ...
-=======
-        #   name: simply e0, e1, e2, ...
->>>>>>> d1ad9aa7
         #   obj: the Estimator/GridSearchCV wrapped in a ModelTransformer() object,
         #   to be feature union compliant
         estimator_steps = [
@@ -165,15 +132,6 @@
             # with just the estimators
             return Pipeline([est_feature_union])
 
-<<<<<<< HEAD
-    def run(
-        self,
-        sample: Sample,
-        ranking_scorer: Callable = Scoring.default_ranking_scorer,
-        refit=True,
-    ) -> "ModelRanking":
-        """
-=======
     @staticmethod
     def default_ranking_scorer(mean_test_score, std_test_score) -> float:
         """
@@ -195,7 +153,6 @@
         self, sample: Sample, ranking_scorer: Callable = None, refit=True
     ) -> "ModelRanking":
         """
->>>>>>> d1ad9aa7
         Execute the pipeline with the given sample and return the ranking.
 
         :param sample: sample to fit pipeline to
@@ -207,13 +164,9 @@
         """
         self.pipeline.fit(X=sample.features, y=sample.target)
 
-<<<<<<< HEAD
-        model_ranking = ModelRanking(ranker=self, ranking_scorer=ranking_scorer)
-=======
         model_ranking = self.rank_models(
             searchers=self.__searchers, ranking_scorer=ranking_scorer
         )
->>>>>>> d1ad9aa7
 
         if refit:
             # we build a new pipeline that fits all estimators (that have their params
@@ -227,8 +180,6 @@
 
         return model_ranking
 
-<<<<<<< HEAD
-=======
     @staticmethod
     def rank_models(
         searchers: List[GridSearchCV], ranking_scorer: Callable
@@ -278,7 +229,6 @@
 
         return ModelRanking(ranking=ranking)
 
->>>>>>> d1ad9aa7
     @property
     def pipeline(self) -> Pipeline:
         """
@@ -298,88 +248,22 @@
 
 class ModelRanking:
     """
-<<<<<<< HEAD
-    Turns the output of a ModelRanker into a ranked list of model instances, which we
-    denote as the combination of (estimator, parameters). Each of these are captured
-    using the `RankedModel` class.
-
-    """
-
-    def __init__(
-        self,
-        ranker: ModelRanker,
-        ranking_scorer: Callable = Scoring.default_ranking_scorer,
-    ):
-        """
-        Turn the output of a ModelRanker into a ModelRanking
-
-        :param ranker: a ModelRanker that was executed
-        :param ranking_scorer: (optional) a custom scoring function to score across the
-        model zoo. The default is :code:`Scoring.default_ranking_scorer`
-        """
-        self.__ranking = self.__construct_ranking(ranker, ranking_scorer)
-
-    @staticmethod
-    def __construct_ranking(
-        ranker: ModelRanker, ranking_scorer: Callable
-    ) -> List[RankedModel]:
-
-        # consolidate results of all searchers into "results"
-        results = list()
-
-        for search in ranker.searchers():
-            search_results = [
-                (
-                    # note: we have to copy the estimator, to ensure it will actually
-                    # retain the parameters we set for each row in separate objects..
-                    deepcopy(search.estimator.set_params(**params)),
-                    params,
-                    # compute the final score using function defined above:
-                    ranking_scorer(mean_test_score, std_test_score),
-                )
-                # we read and iterate over these 3 attributes from cv_results_:
-                for (params, mean_test_score, std_test_score) in zip(
-                    search.cv_results_["params"],
-                    search.cv_results_["mean_test_score"],
-                    search.cv_results_["std_test_score"],
-                )
-            ]
-
-            results.extend(search_results)
-
-        # sort the results list by value at index 2 -> computed final score
-        results.sort(key=lambda r: r[2] * -1)
-
-        # create ranking by assigning rank values and creating "RankedModel" types
-        ranking = [
-            RankedModel(estimator=r[0], parameters=r[1], score=r[2], rank=i)
-            for i, r in enumerate(results)
-        ]
-
-        return ranking
+    Utility class that wraps a list of RankedModel
+
+    """
+
+    def __init__(self, ranking: List[RankedModel]):
+        """
+        Utility class that wraps a list of RankedModel
+
+        :param ranking: the list of RankedModel instances this ranking is based on
+        """
+        self.__ranking = ranking
 
     def get_rank(self, rank: int = BEST_MODEL_RANK) -> RankedModel:
         """
         Returns the model instance at a given rank.
 
-=======
-    Utility class that wraps a list of RankedModel
-
-    """
-
-    def __init__(self, ranking: List[RankedModel]):
-        """
-        Utility class that wraps a list of RankedModel
-
-        :param ranking: the list of RankedModel instances this ranking is based on
-        """
-        self.__ranking = ranking
-
-    def get_rank(self, rank: int = BEST_MODEL_RANK) -> RankedModel:
-        """
-        Returns the model instance at a given rank.
-
->>>>>>> d1ad9aa7
         :param rank: the rank of the model to get
         
         :return: a RankedModel instance
@@ -409,18 +293,11 @@
 
         return "\n".join(
             [
-<<<<<<< HEAD
-                f" Rank {mr.rank + 1}: {mr.estimator.__class__}, "
-                f"Score: {mr.score}, Params: {mr.parameters}"
-                for mr in self.__ranking
-                if mr.rank < limit
-=======
                 f" Rank {row[0]:2d}:'"
                 f"{row[1]:{name_width}s}, "
                 f"Score: {row[2]:.2e}, "
                 f"Params: {row[3]}"
                 for row in rows
->>>>>>> d1ad9aa7
             ]
         )
 
@@ -428,11 +305,7 @@
         return len(self.__ranking)
 
     def __str__(self) -> str:
-<<<<<<< HEAD
-        return self.summary_string()
-=======
         return self.summary_report()
->>>>>>> d1ad9aa7
 
     def __iter__(self) -> Iterable[RankedModel]:
         return iter(self.__ranking)