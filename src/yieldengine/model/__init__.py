--- conflicted
+++ resolved
@@ -1,10 +1,3 @@
-# coding=utf-8
-"""This module contains classes for:
- - feature selection
- - model creation
- - cross validation
- - model inspection
- """
 from typing import *
 
 from sklearn import clone
@@ -45,17 +38,7 @@
 
         self._estimator = estimator
         self._preprocessing = preprocessing
-<<<<<<< HEAD
         self._pipeline = PipelineDF(
-=======
-
-    def pipeline(self) -> PipelineDF:
-        """The underlying `PipelineDF`.
-        
-        It has two steps: `preprocessing` and `estimator`.
-        """
-        return PipelineDF(
->>>>>>> d43c2ee2
             steps=[
                 (Model.STEP_PREPROCESSING, self.preprocessing),
                 (Model.STEP_ESTIMATOR, self.estimator),
@@ -68,19 +51,18 @@
 
     @property
     def preprocessing(self) -> DataFrameTransformer:
-        """The `DataFrameTransformer` used as preprocessing step in the pipeline."""
         return self._preprocessing
 
     @property
     def estimator(self) -> BaseEstimator:
-        """The `DataFrameTransformer` used as estimator in the pipeline."""
         return self._estimator
 
     def clone(self, parameters: Optional[Dict[str, Any]] = None) -> "Model":
-        """Returns a clone Model.
+        """
+         Clone this model.
 
-        :param parameters: parameters used to reset the parameters of the pipeline
-        :return: a cloned `Model`
+        :param parameters: parameters used to reset the model parameters
+        :return: the cloned model
         """
         estimator = clone(self._estimator)
         preprocessing = self._preprocessing
