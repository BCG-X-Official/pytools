from copy import copy
from typing import *

import numpy as np
import pandas as pd


class Sample:
    """
    Utility class to wrap a Pandas DataFrame in order to easily access its

        - features as a dataframe
        - target as a series
        - feature columns by type, e.g., numbers or objects

    via object properties.

    An added benefit is through several checks:

        - features & target columns need to be defined explicitly
        - target column is not allowed as part of the features

    """

<<<<<<< HEAD
=======
    DTYPE_NUMERICAL = np.number
    DTYPE_OBJECT = object
    DTYPE_DATETIME = np.datetime64
    DTYPE_TIMEDELTA = np.timedelta64
    DTYPE_CATEGORICAL = "category"
    DTYPE_DATETIME_TZ = "datetimetz"

>>>>>>> e6553dc5
    __slots__ = ["_observations", "_target_name", "_features_names"]

    def __init__(
        self,
        observations: pd.DataFrame,
        target_name: str,
        feature_names: Iterable[str] = None,
    ) -> None:
        """
        Construct a Sample object.

        :param observations: a Pandas DataFrame
        :param target_name: string of column name that constitutes as the target
        variable
        :param feature_names: iterable of column names that constitute as feature
        variables or \
        None, in which case all non-target columns are features
        """
        if observations is None or not isinstance(observations, pd.DataFrame):
            raise ValueError("sample is not a DataFrame")

        self._observations = observations

        if target_name is None or not isinstance(target_name, str):
            raise ValueError("target is not a string")

        if target_name not in self._observations.columns:
            raise ValueError(
                f"target '{target_name}' is not a column in the observations table"
            )

        self._target_name = target_name

        if feature_names is None:
            feature_names_set = {
                c for c in observations.columns if c != self._target_name
            }
        else:
            feature_names_set: Set[str] = set(feature_names)

        if not feature_names_set.issubset(observations.columns):
            missing_columns = feature_names_set.difference(observations.columns)
            raise ValueError(
                "observations table is missing columns for some features: "
                f"{missing_columns}"
            )
        # ensure target column is not part of features:
        if self._target_name in feature_names_set:
            raise ValueError(f"features includes the target column {self._target_name}")

        self._features_names = feature_names_set

    @property
    def target_name(self) -> str:
        """
        :return: name of the target column
        """
        return self._target_name

    @property
    def feature_names(self) -> Collection[str]:
        """
        :return: list of feature column names
        """
        return self._features_names
<<<<<<< HEAD

    @property
    def index(self) -> pd.Index:
        """
        :return: index of all observations in this sample
        """
        return self.target.index
=======
>>>>>>> e6553dc5

    @property
    def index(self) -> pd.Index:
        """
        :return: index of all observations in this sample
        """
<<<<<<< HEAD
        return self._observations.loc[:, self._target_name]
=======
        return self.target.index
>>>>>>> e6553dc5

    @property
    def target(self) -> pd.Series:
        """
        :return: the target column as a series
        """
<<<<<<< HEAD
        return self._observations.loc[:, self._features_names]
=======
        return self._observations.loc[:, self._target_name]
>>>>>>> e6553dc5

    @property
    def features(self) -> pd.DataFrame:
        """
        :return: all feature columns as a data frame
        """
<<<<<<< HEAD
        return list(self.features.select_dtypes(np.number).columns)
=======
        return self._observations.loc[:, self._features_names]
>>>>>>> e6553dc5

    def features_by_type(
        self, dtype: Union[type, str, Sequence[Union[type, str]]]
    ) -> Iterable[str]:
        """
        :param dtype: dtype, or sequence of dtypes, for filtering features. See DTYPE_*
        constants for common type selectors
        :return: list of columns for filtered features
        """
        return self.features.select_dtypes(dtype).columns

    def select_observations(self, indices: Iterable[int]) -> "Sample":
        """
        :param indices: indices to select in the original sample
        :return: copy of this sample, containing only the observations at the given
        indices
        """
<<<<<<< HEAD
        return list(self.features.select_dtypes(np.object).columns)

    def select_observations(self, indices: Iterable[int]) -> "Sample":
        """
        :param indices: indices to select in the original sample
        :return: copy of this sample, containing only the observations at the given
        indices
        """
=======
>>>>>>> e6553dc5
        subsample = copy(self)
        subsample._observations = self._observations.iloc[indices, :]
        return subsample

    def __len__(self) -> int:
        return len(self._observations)<|MERGE_RESOLUTION|>--- conflicted
+++ resolved
@@ -22,8 +22,6 @@
 
     """
 
-<<<<<<< HEAD
-=======
     DTYPE_NUMERICAL = np.number
     DTYPE_OBJECT = object
     DTYPE_DATETIME = np.datetime64
@@ -31,7 +29,6 @@
     DTYPE_CATEGORICAL = "category"
     DTYPE_DATETIME_TZ = "datetimetz"
 
->>>>>>> e6553dc5
     __slots__ = ["_observations", "_target_name", "_features_names"]
 
     def __init__(
@@ -97,7 +94,6 @@
         :return: list of feature column names
         """
         return self._features_names
-<<<<<<< HEAD
 
     @property
     def index(self) -> pd.Index:
@@ -105,41 +101,20 @@
         :return: index of all observations in this sample
         """
         return self.target.index
-=======
->>>>>>> e6553dc5
-
-    @property
-    def index(self) -> pd.Index:
-        """
-        :return: index of all observations in this sample
-        """
-<<<<<<< HEAD
-        return self._observations.loc[:, self._target_name]
-=======
-        return self.target.index
->>>>>>> e6553dc5
 
     @property
     def target(self) -> pd.Series:
         """
         :return: the target column as a series
         """
-<<<<<<< HEAD
-        return self._observations.loc[:, self._features_names]
-=======
         return self._observations.loc[:, self._target_name]
->>>>>>> e6553dc5
 
     @property
     def features(self) -> pd.DataFrame:
         """
         :return: all feature columns as a data frame
         """
-<<<<<<< HEAD
-        return list(self.features.select_dtypes(np.number).columns)
-=======
         return self._observations.loc[:, self._features_names]
->>>>>>> e6553dc5
 
     def features_by_type(
         self, dtype: Union[type, str, Sequence[Union[type, str]]]
@@ -157,17 +132,6 @@
         :return: copy of this sample, containing only the observations at the given
         indices
         """
-<<<<<<< HEAD
-        return list(self.features.select_dtypes(np.object).columns)
-
-    def select_observations(self, indices: Iterable[int]) -> "Sample":
-        """
-        :param indices: indices to select in the original sample
-        :return: copy of this sample, containing only the observations at the given
-        indices
-        """
-=======
->>>>>>> e6553dc5
         subsample = copy(self)
         subsample._observations = self._observations.iloc[indices, :]
         return subsample
