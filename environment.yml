--- conflicted
+++ resolved
@@ -12,7 +12,6 @@
   - scipy ~= 1.7
   - typing_inspect ~= 0.7
   # build/test
-<<<<<<< HEAD
   - black ~= 22.0
   - conda-build ~= 3.21
   - conda-verify ~= 3.1
@@ -20,6 +19,7 @@
   - flit = 3
   - isort ~= 5.5
   - jinja2 ~= 2.11
+  - markupsafe < 2.1  # markupsafe 2.1 breaks support for jinja2
   - m2r ~= 0.2
   - pluggy ~= 0.13
   - pre-commit ~= 2.7
@@ -29,25 +29,6 @@
   - pyyaml ~= 5.1
   - sphinx ~= 4.2
   - sphinx-autodoc-typehints ~= 1.12
-=======
-  - black = 20.8b1
-  - conda-build ~= 3.21
-  - conda-verify ~= 3.1
-  - docutils ~= 0.16
-  - flit ~= 3.0
-  - isort ~= 5.5
-  - jinja2 ~= 2.11
-  - markupsafe < 2.1  # markupsafe 2.1 breaks support for jinja2
-  - m2r ~= 0.2
-  - pluggy ~= 0.13
-  - pre-commit ~= 2.7
-  - pydata-sphinx-theme ~= 0.4.0
-  - pytest ~= 5.2
-  - pytest-cov ~= 2.8
-  - pyyaml ~= 5.1
-  - sphinx ~= 3.4
-  - sphinx-autodoc-typehints ~= 1.11
->>>>>>> c3da6180
   - toml ~= 0.10
   - tox ~= 3.20
   - yaml ~= 0.2
@@ -55,11 +36,5 @@
   - jupyterlab ~= 3.1
   - nbclassic ~= 0.2.8
   - nbsphinx ~= 0.7.1
-<<<<<<< HEAD
   - openpyxl = 3
-  - seaborn ~= 0.11
-=======
-  - openpyxl ~= 3.0
-  - seaborn ~= 0.11
-  - tableone ~= 0.7
->>>>>>> c3da6180
+  - seaborn ~= 0.11