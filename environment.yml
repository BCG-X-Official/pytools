name: pytools-develop
channels:
  - conda-forge
  - bcg_gamma
dependencies:
  # run
  - joblib ~= 1.2
  - matplotlib ~= 3.6
  - numpy ~= 1.23
  - pandas ~= 2.0
  - python ~= 3.9
<<<<<<< HEAD
  - scipy ~= 1.8
  - typing_extensions ~= 4.3
=======
  - scipy ~= 1.10
>>>>>>> dad37032
  - typing_inspect ~= 0.7
  # build/test
  - conda-build ~= 3.23.3
  - conda-verify ~= 3.1.1
  - docutils ~= 0.17.1
  - flit ~= 3.8.0
  - jinja2 ~= 2.11.3
  - markupsafe ~= 2.0.1  # markupsafe 2.1 breaks support for jinja2
  - m2r ~= 0.3.1
  - pluggy ~= 0.13.1
  - pre-commit ~= 2.21.0
  - pytest ~= 7.2.1
  - pytest-cov ~= 2.12.1
  - pyyaml ~= 5.4.1
  - toml ~= 0.10.2
  - tox ~= 3.27.1
  - yaml ~= 0.2.5
  # sphinx
  - nbsphinx ~= 0.8.9
  - sphinx ~= 4.5.0
  - sphinx-autodoc-typehints ~= 1.19.2
  - pydata-sphinx-theme ~= 0.8.1
  # notebooks
  - jupyterlab ~= 3.5.2
  - openpyxl ~= 3.0.10
  - seaborn ~= 0.12.2<|MERGE_RESOLUTION|>--- conflicted
+++ resolved
@@ -9,12 +9,8 @@
   - numpy ~= 1.23
   - pandas ~= 2.0
   - python ~= 3.9
-<<<<<<< HEAD
-  - scipy ~= 1.8
+  - scipy ~= 1.10
   - typing_extensions ~= 4.3
-=======
-  - scipy ~= 1.10
->>>>>>> dad37032
   - typing_inspect ~= 0.7
   # build/test
   - conda-build ~= 3.23.3
