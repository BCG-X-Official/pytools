--- conflicted
+++ resolved
@@ -12,11 +12,7 @@
   - scipy ~= 1.7
   - typing_inspect ~= 0.7
   # build/test
-<<<<<<< HEAD
   - black ~= 22.1
-=======
-  - black ~= 22.0
->>>>>>> c23c806e
   - conda-build ~= 3.21
   - conda-verify ~= 3.1
   - docutils ~= 0.17
