--- conflicted
+++ resolved
@@ -1,9 +1,5 @@
 """
-<<<<<<< HEAD
 Pip package definition
-=======
-Pip setup script.
->>>>>>> adeccdcc
 """
 from os import path
 
