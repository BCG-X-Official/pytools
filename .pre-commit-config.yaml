--- conflicted
+++ resolved
@@ -5,11 +5,7 @@
       - id: isort
 
   - repo: https://github.com/psf/black
-<<<<<<< HEAD
-    rev: 23.10.0
-=======
     rev: 23.10.1
->>>>>>> a7614e47
     hooks:
       - id: black
         language: python_venv
