--- conflicted
+++ resolved
@@ -35,9 +35,5 @@
      title={pytools},
      author={Pytools Team at BCG Gamma},
      year={2021},
-<<<<<<< HEAD
-     note={Python package version 1.1.1}
-=======
      note={Python package version |version|}
->>>>>>> 19b056e9
      }