[build-system]
requires = ["flit_core >=2,<4"]
build-backend = "flit_core.buildapi"

[tool.flit.sdist]
exclude = [".idea", "tmp", "dist", ".tox", ".pytest_cache"]

[tool.flit.metadata]
module = "pytools"
author = "Boston Consulting Group (BCG)"
home-page = "https://github.com/BCG-Gamma/pytools"
description-file = "pypi_description.rst"
dist-name = "gamma-pytools"
license = "Apache Software License v2.0"

requires = [
<<<<<<< HEAD
    "joblib         >=0.14,<1.1a",
    "matplotlib     ==3.*",
    "numpy          >=1.16,<1.21a",
    "pandas         >=0.24,<2a",
    "scipy          ~=1.2",
    "typing_inspect >=0.4,<0.7a",
]

requires-python = "~=3.6"
=======
    "joblib         >=0.13,<1.1a",
    "matplotlib     >=3.0,<3.4a",
    "numpy          >=1.16,<1.21a",
    "pandas         >=0.24,<1.3a",
    "scipy          >=1.2,<1.6a",
    "typing_inspect >=0.4,<0.7a",
]

requires-python = ">=3.6,<4a"
>>>>>>> 0a0363cb

classifiers = [
    "Development Status :: 5 - Production/Stable",
    "Intended Audience :: Science/Research",
    "License :: OSI Approved :: Apache Software License",
    "Operating System :: MacOS",
    "Operating System :: Microsoft :: Windows",
    "Operating System :: POSIX :: Linux",
    "Operating System :: Unix",
    "Programming Language :: Python",
    "Programming Language :: Python :: 3",
    "Programming Language :: Python :: 3.6",
    "Programming Language :: Python :: 3.7",
    "Programming Language :: Python :: 3.8",
    "Topic :: Scientific/Engineering",
]

[tool.flit.metadata.requires-extra]
testing = [
    "pytest ~= 5.2",
    "pytest-cov ~= 2.8",
    "flake8 ~= 3.8",
    "flake8-comprehensions ~= 3.2",
    "isort ~= 5.5",
]
docs = [
    "sphinx == 3.4.*",
    "sphinx-autodoc-typehints == 1.11.*",
    "pydata-sphinx-theme == 0.4.*",
    "jinja2 ~= 2.11",
    "nbsphinx == 0.7.*",
    "jupyter == 1.*",
    "docutils == 0.16.*",
    "xlrd ~= 1.2",
    "m2r == 0.2.*"
]

[tool.flit.metadata.urls]
Documentation = "https://bcg-gamma.github.io/pytools/"
Repository = "https://github.com/BCG-Gamma/pytools"

[build.matrix.min]
<<<<<<< HEAD
# minimum requirements of gamma-pytools
joblib         = "=0.14.*"
matplotlib     = "=3.0.*"
numpy          = "=1.16.*"
packaging      = "=20.*"
pandas         = "=0.24.*"
python         = "=3.6.*"
scipy          = "=1.2.*"
typing_inspect = "=0.4.*"

[build.matrix.max]
# maximum requirements of gamma-pytools
joblib         = "=1.0.*"
matplotlib     = "~=3.4"
numpy          = "=1.20.*"
packaging      = "=20.*"
pandas         = "~=1.2"
python         = "~=3.8"
scipy          = "~=1.6"
typing_inspect = "=0.6.*"
=======
joblib         = "==0.13.*"
matplotlib     = "~=3.0.3"
numpy          = ">=1.16.6,<1.17a"  # cannot use ~= due to conda bug
packaging      = "~=20.9"
pandas         = "~=0.24.2"
python         = ">=3.6.8,<3.7a"  # cannot use ~= due to conda bug
scipy          = "~=1.2.1"
typing_inspect = "==0.4.*"


[build.matrix.max]
joblib         = "~=1.0"
matplotlib     = "~=3.3"
numpy          = ">=1.20,<2a"  # cannot use ~= due to conda bug
pandas         = "~=1.2"
python         = ">=3.8,<4a"  # cannot use ~= due to conda bug
scipy          = "~=1.5"
typing_inspect = "~=0.6"
>>>>>>> 0a0363cb

[tool.black]
# quiet = "True"
line-length = 88
target_version = ['py36']
include = '\.pyi?$'
exclude = '''
(
  /(
      \.eggs         # exclude a few common directories in the
    | \.git          # root of the project
    | \.hg
    | \.mypy_cache
    | \.tox
    | \.venv
    | data
    | docs
    | notebooks
    | sphinx
  )/
)
'''<|MERGE_RESOLUTION|>--- conflicted
+++ resolved
@@ -14,27 +14,15 @@
 license = "Apache Software License v2.0"
 
 requires = [
-<<<<<<< HEAD
     "joblib         >=0.14,<1.1a",
-    "matplotlib     ==3.*",
+    "matplotlib     ~=3.0",
     "numpy          >=1.16,<1.21a",
     "pandas         >=0.24,<2a",
     "scipy          ~=1.2",
     "typing_inspect >=0.4,<0.7a",
 ]
 
-requires-python = "~=3.6"
-=======
-    "joblib         >=0.13,<1.1a",
-    "matplotlib     >=3.0,<3.4a",
-    "numpy          >=1.16,<1.21a",
-    "pandas         >=0.24,<1.3a",
-    "scipy          >=1.2,<1.6a",
-    "typing_inspect >=0.4,<0.7a",
-]
-
 requires-python = ">=3.6,<4a"
->>>>>>> 0a0363cb
 
 classifiers = [
     "Development Status :: 5 - Production/Stable",
@@ -77,47 +65,23 @@
 Repository = "https://github.com/BCG-Gamma/pytools"
 
 [build.matrix.min]
-<<<<<<< HEAD
 # minimum requirements of gamma-pytools
-joblib         = "=0.14.*"
-matplotlib     = "=3.0.*"
-numpy          = "=1.16.*"
-packaging      = "=20.*"
-pandas         = "=0.24.*"
-python         = "=3.6.*"
-scipy          = "=1.2.*"
-typing_inspect = "=0.4.*"
-
-[build.matrix.max]
-# maximum requirements of gamma-pytools
-joblib         = "=1.0.*"
-matplotlib     = "~=3.4"
-numpy          = "=1.20.*"
-packaging      = "=20.*"
-pandas         = "~=1.2"
-python         = "~=3.8"
-scipy          = "~=1.6"
-typing_inspect = "=0.6.*"
-=======
-joblib         = "==0.13.*"
+joblib         = "~=0.14.0"
 matplotlib     = "~=3.0.3"
 numpy          = ">=1.16.6,<1.17a"  # cannot use ~= due to conda bug
-packaging      = "~=20.9"
 pandas         = "~=0.24.2"
 python         = ">=3.6.8,<3.7a"  # cannot use ~= due to conda bug
 scipy          = "~=1.2.1"
-typing_inspect = "==0.4.*"
-
+typing_inspect = "~=0.4.0"
 
 [build.matrix.max]
 joblib         = "~=1.0"
-matplotlib     = "~=3.3"
+matplotlib     = "~=3.4"
 numpy          = ">=1.20,<2a"  # cannot use ~= due to conda bug
 pandas         = "~=1.2"
 python         = ">=3.8,<4a"  # cannot use ~= due to conda bug
-scipy          = "~=1.5"
+scipy          = "~=1.6"
 typing_inspect = "~=0.6"
->>>>>>> 0a0363cb
 
 [tool.black]
 # quiet = "True"
