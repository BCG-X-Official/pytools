--- conflicted
+++ resolved
@@ -14,22 +14,12 @@
 license = "Apache Software License v2.0"
 
 requires = [
-<<<<<<< HEAD
-    "pandas >= 0.24,<1.2",
-    "numpy  >= 1.16,<1.20",
-    "matplotlib >= 3.0,<3.4",
-    "joblib >= 0.14,<1.1",
-    "scipy  >= 1.2,<1.6",
-    "typing_inspect >= 0.4",
-    "pyyaml >= 5.0"
-=======
-    "joblib         >=0.13,<1.1",
+    "joblib         >=0.14,<1.1",
     "matplotlib     >=3.0,<3.4",
     "numpy          >=1.16,<1.20",
-    "pandas         >=0.24,<1.2",
+    "pandas         >=0.24,<1.3",
     "scipy          >=1.2,<1.6",
     "typing_inspect >=0.4,<0.7",
->>>>>>> e0db2667
 ]
 
 requires-python = ">=3.6,<4"
@@ -74,31 +64,7 @@
 Repository = "https://github.com/BCG-Gamma/pytools"
 
 [build.matrix.min]
-<<<<<<< HEAD
-python      =  "=3.6.*"
-pandas      =  "=0.24.*"
-matplotlib  =  "=3.0.*"
-numpy       =  "=1.16.*"
-scipy       =  "=1.2.*"
-joblib      =  "=0.14.*"
-
-[build.matrix.max]
-python      =  "=3.8.*"
-pandas      =  "=1.1.*"
-matplotlib  =  "=3.3.*"
-numpy       =  "=1.19.*"
-scipy       =  "=1.5.*"
-joblib      =  "=1.0.*"
-
-[build.matrix.unconstrained]
-python      =  ">=3.6,<4"
-pandas      =  ">=0.24"
-matplotlib  =  ">=3.0"
-numpy       =  ">=1.16"
-scipy       =  ">=1.2"
-joblib      =  ">=0.14"
-=======
-joblib         = "=0.13.*"
+joblib         = "=0.14.*"
 matplotlib     = "=3.0.*"
 numpy          = "=1.16.*"
 packaging      = "=20.*"
@@ -112,11 +78,10 @@
 matplotlib     = "=3.3.*"
 numpy          = "=1.19.*"
 packaging      = ">=20"
-pandas         = "=1.1.*"
+pandas         = "=1.2.*"
 python         = "=3.8.*"
 scipy          = "=1.5.*"
 typing_inspect = "=0.6"
->>>>>>> e0db2667
 
 [tool.black]
 # quiet = "True"
