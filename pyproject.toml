[build-system]
requires = ["flit_core >=2,<4"]
build-backend = "flit_core.buildapi"

[tool.flit.sdist]
exclude = [".idea", "tmp", "dist", ".tox", ".pytest_cache"]

[tool.flit.metadata]
module = "pytools"
author = "Boston Consulting Group (BCG)"
home-page = "https://github.com/BCG-Gamma/pytools"
description-file = "pypi_description.rst"
dist-name = "gamma-pytools"
license = "Apache Software License v2.0"

requires = [
<<<<<<< HEAD
    "joblib            >=0.14,<2a",
    "matplotlib        ~=3.0",
    "numpy             >=1.21,<2a",
    "pandas            >=0.24,<2a",
    "scipy             ~=1.2",
    "typing_inspect    ~=0.4",
    "typing_extensions ~=4.0",
=======
    "joblib         >=0.14,<2a",
    "matplotlib     ~=3.0",
    "numpy          >=1.21,<2a",  # cannot use ~= due to conda bug
    "pandas         >=0.24",
    "scipy          ~=1.2",
    "typing_inspect ~=0.4",
>>>>>>> dad37032
]

requires-python = ">=3.7,<4a"

classifiers = [
    "Development Status :: 5 - Production/Stable",
    "Intended Audience :: Science/Research",
    "License :: OSI Approved :: Apache Software License",
    "Operating System :: MacOS",
    "Operating System :: Microsoft :: Windows",
    "Operating System :: POSIX :: Linux",
    "Operating System :: Unix",
    "Programming Language :: Python",
    "Programming Language :: Python :: 3",
    "Programming Language :: Python :: 3.7",
    "Programming Language :: Python :: 3.8",
    "Programming Language :: Python :: 3.9",
    "Topic :: Scientific/Engineering",
]

[tool.flit.metadata.requires-extra]
testing = [
    "pytest ~= 7.1",
    "pytest-cov ~= 2.12",
]
docs = [
    "sphinx ~= 4.5",
    "sphinx-autodoc-typehints ~= 1.19",
    "pydata-sphinx-theme ~= 0.8.1",
    "jinja2 ~= 2.11",
    "nbsphinx ~= 0.8.9",
    "jupyter == 1",
    "docutils ~= 0.17",
    "xlrd ~= 1.2",
    "m2r ~= 0.2"
]

[tool.flit.metadata.urls]
Documentation = "https://bcg-gamma.github.io/pytools/"
Repository = "https://github.com/BCG-Gamma/pytools"

[build]
# comma-separated list of packages to be built from source in pip min builds
no-binary.min = ["matplotlib"]

[build.matrix.min]
# minimum requirements of gamma-pytools
<<<<<<< HEAD
joblib            = "~=0.14.0"
matplotlib        = "~=3.0.3"
numpy             = "==1.21.6"  # cannot use ~= due to conda bug
pandas            = "~=0.24.2"
python            = "==3.7.12"  # cannot use ~= due to conda bug
scipy             = "~=1.2.1"
typing_inspect    = "~=0.4.0"
typing_extensions = "~=4.0.0"

[build.matrix.max]
# maximum requirements of gamma-pytools
joblib            = "~=1.1"
matplotlib        = "~=3.5"
numpy             = ">=1.23,<2a"  # cannot use ~= due to conda bug
pandas            = "~=1.4"
python            = ">=3.9,<4a"   # cannot use ~= due to conda bug
scipy             = "~=1.8"
typing_inspect    = "~=0.7"
typing_extensions = "~=4.3"
=======
joblib         = "~=0.14.0"
matplotlib     = "~=3.0.3"
numpy          = "==1.21.6"  # cannot use ~= due to conda bug
pandas         = "~=0.24.2"
python         = ">=3.7.12,<3.8a"    # cannot use ~= due to conda bug
scipy          = "~=1.2.1"
typing_inspect = "~=0.4.0"

[build.matrix.max]
# maximum requirements of gamma-pytools
joblib         = "~=1.1"
matplotlib     = "~=3.5"
numpy          = ">=1.24,<2a"  # cannot use ~= due to conda bug
pandas         = "~=2.0"
python         = ">=3.9,<4a"   # cannot use ~= due to conda bug
scipy          = "~=1.8"
typing_inspect = "~=0.7"
>>>>>>> dad37032

[tool.black]
# quiet = "True"
line-length = 88
target_version = ['py37']
include = '\.pyi?$'
exclude = '''
(
  /(
      \.eggs         # exclude a few common directories in the
    | \.git          # root of the project
    | \.hg
    | \.mypy_cache
    | \.tox
    | \.venv
    | data
    | docs
    | notebooks
    | sphinx
  )/
)
'''<|MERGE_RESOLUTION|>--- conflicted
+++ resolved
@@ -14,22 +14,13 @@
 license = "Apache Software License v2.0"
 
 requires = [
-<<<<<<< HEAD
     "joblib            >=0.14,<2a",
     "matplotlib        ~=3.0",
-    "numpy             >=1.21,<2a",
-    "pandas            >=0.24,<2a",
+    "numpy             >=1.21,<2a",  # cannot use ~= due to conda bug
+    "pandas            >=1",
     "scipy             ~=1.2",
     "typing_inspect    ~=0.4",
     "typing_extensions ~=4.0",
-=======
-    "joblib         >=0.14,<2a",
-    "matplotlib     ~=3.0",
-    "numpy          >=1.21,<2a",  # cannot use ~= due to conda bug
-    "pandas         >=0.24",
-    "scipy          ~=1.2",
-    "typing_inspect ~=0.4",
->>>>>>> dad37032
 ]
 
 requires-python = ">=3.7,<4a"
@@ -77,12 +68,11 @@
 
 [build.matrix.min]
 # minimum requirements of gamma-pytools
-<<<<<<< HEAD
 joblib            = "~=0.14.0"
 matplotlib        = "~=3.0.3"
 numpy             = "==1.21.6"  # cannot use ~= due to conda bug
-pandas            = "~=0.24.2"
-python            = "==3.7.12"  # cannot use ~= due to conda bug
+pandas            = "~=1.0.5"
+python            = ">=3.7.12,<3.8a"    # cannot use ~= due to conda bug
 scipy             = "~=1.2.1"
 typing_inspect    = "~=0.4.0"
 typing_extensions = "~=4.0.0"
@@ -91,31 +81,12 @@
 # maximum requirements of gamma-pytools
 joblib            = "~=1.1"
 matplotlib        = "~=3.5"
-numpy             = ">=1.23,<2a"  # cannot use ~= due to conda bug
-pandas            = "~=1.4"
+numpy             = ">=1.24,<2a"  # cannot use ~= due to conda bug
+pandas            = "~=2.0"
 python            = ">=3.9,<4a"   # cannot use ~= due to conda bug
 scipy             = "~=1.8"
 typing_inspect    = "~=0.7"
 typing_extensions = "~=4.3"
-=======
-joblib         = "~=0.14.0"
-matplotlib     = "~=3.0.3"
-numpy          = "==1.21.6"  # cannot use ~= due to conda bug
-pandas         = "~=0.24.2"
-python         = ">=3.7.12,<3.8a"    # cannot use ~= due to conda bug
-scipy          = "~=1.2.1"
-typing_inspect = "~=0.4.0"
-
-[build.matrix.max]
-# maximum requirements of gamma-pytools
-joblib         = "~=1.1"
-matplotlib     = "~=3.5"
-numpy          = ">=1.24,<2a"  # cannot use ~= due to conda bug
-pandas         = "~=2.0"
-python         = ">=3.9,<4a"   # cannot use ~= due to conda bug
-scipy          = "~=1.8"
-typing_inspect = "~=0.7"
->>>>>>> dad37032
 
 [tool.black]
 # quiet = "True"
