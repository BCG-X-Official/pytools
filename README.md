--- conflicted
+++ resolved
@@ -131,11 +131,6 @@
             pass
     ```
 
-<<<<<<< HEAD
-
-
-=======
->>>>>>> ec554a0f
 - Start full sentences and phrases with a capitalised word and end each sentence with
  punctuation
 , e.g.,
@@ -187,8 +182,6 @@
         :param sample: training sample"""
     ```
 
-<<<<<<< HEAD
-=======
 - For method arguments, return value, and class parameters, one must hint the type 
 using the typing module. Hence do not specify the parameter types in the docstrings 
 (see [link](#sphinx-type-hint)), e.g. 
@@ -210,7 +203,6 @@
        :return float: output value
     ```    
 
->>>>>>> ec554a0f
 ### 3.3 Docstring tips & tricks
 
 - To render text as a code, enclose it in double backquotes, e.g.,
@@ -241,16 +233,6 @@
     or in
     ```
     :attr:`ClassA.attribute_b`
-<<<<<<< HEAD
-    ``` 
-          
-- External links. To create a link to `https://scikit-learn.org/stable/`, labeled
- "scikit_learn", write
-    ``` 
-    `scikit-learn <https://scikit-learn.org/stable/>`_
-    ```
-
-=======
     ```
     - if an object is located in another module, you can prepend a dot to refer to it
         . For instance in module `package1.packag3.module1` and you want to refer to 
@@ -308,5 +290,4 @@
     will generate a link although in the module `pandas` itself is not recognized.
     **Beware that intersphinx and sphinx-autodoc-typehints seem not to work together**.
     
->>>>>>> ec554a0f
      