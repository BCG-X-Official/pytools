# set the build name
name: $[ variables['branchName'] ]

# RUN TESTS AND FULL CONDA BUILD MATRIX EVERY NIGHT AT 4AM
schedules:
- cron: "0 4 * * *"
  displayName: Nightly full build
  branches:
    include:
    - develop

variables:
  ${{ if not(startsWith(variables['Build.SourceBranch'], 'refs/pull/')) }}:
    branchName: $[ replace(variables['Build.SourceBranch'], 'refs/heads/', '') ]
  ${{ if startsWith(variables['Build.SourceBranch'], 'refs/pull/') }}:
    branchName: $[ replace(variables['System.PullRequest.TargetBranch'], 'refs/heads/', '') ]
  master_or_release: >
    ${{ or(
    startsWith(variables['branchName'], 'release'),
    eq(variables['branchName'], 'master'),
    eq(variables['Build.Reason'], 'Schedule')
    )
    }}

stages:
<<<<<<< HEAD
  # Temporarily putting this stage on top to accelerate testing iterations over its correctness
  - stage: code_quality_checks
    displayName: 'Code quality'
    jobs:
      - job:
        displayName: 'black'
        steps:
          - task: UsePythonVersion@0
            inputs:
              versionSpec: '3.7'
            displayName: 'Use Python 3.7'
          - script: |
              python -m pip install black
              python -m black --check .
            displayName: 'black'
      - job:
        displayName: 'flake8'
        steps:
          - task: UsePythonVersion@0
            inputs:
              versionSpec: '3.7'
            displayName: 'Use Python 3.7'
          - script: |
              python -m pip install flake8
              python -m flake8 --config flake8.ini --verbose .
            displayName: 'Run flake8 (code style analysis)'

=======
>>>>>>> 7a2eda18
  - stage: detect_conda_changes
    displayName: 'detect conda changes'

    jobs:

      - job: checkout_and_diff
        steps:
          - checkout: self

          - task: Bash@3
            name: diff
            inputs:
              targetType: 'inline'
              script: |
                cd $(Build.Repository.LocalPath)
<<<<<<< HEAD
                git diff-index --quiet "origin/$(branchName)" conda-build
=======
                git diff-index --exit-code "origin/$(branchName)" conda-build
>>>>>>> 7a2eda18
                build_changed="$?"
                if [ "$build_changed" = 1 ]; then
                echo "conda build config has been changed"
                else
                echo "conda build config is unchanged"
                fi
                echo "##vso[task.setvariable variable=conda_build_config_changed;isOutput=true]$build_changed"


  - stage:
    displayName: 'simple pytest'
    dependsOn: 'detect_conda_changes'
    variables:
      conda_build_config_changed: $[ stageDependencies.detect_conda_changes.checkout_and_diff.outputs['diff.conda_build_config_changed'] ]

    jobs:
    - job:
      displayName: 'pytest @ develop environment'
      condition: >
        and(
        ne(variables.master_or_release, 'True'),
        eq(stageDependencies.detect_conda_changes.checkout_and_diff.outputs['diff.conda_build_config_changed'], '0')
        )

      pool:
          vmImage: 'ubuntu-latest'

      steps:
        - task: UsePythonVersion@0
          inputs:
            versionSpec: '3.7'
          displayName: 'Use Python 3.7'

        - checkout: self
          path: pytools

        - script: dir $(Build.SourcesDirectory)

        - task: Bash@3
          inputs:
            targetType: 'inline'
            script: |
              eval "$(conda shell.bash hook)"
              cd $(System.DefaultWorkingDirectory)
              export PYTHONPATH=$(System.DefaultWorkingDirectory)/src
              conda env create -f environment.yml
              conda activate pytools-develop
              cd $(System.DefaultWorkingDirectory)
              pip install pytest-azurepipelines
              coverage run -m pytest test/test/
              coverage xml
              coverage html
          displayName: 'pytest'

        - task: PublishTestResults@2
          condition: succeededOrFailed()
          inputs:
            testResultsFiles: '$(Build.Repository.LocalPath)/*.xml'
            searchFolder: '$(Build.Repository.LocalPath)'
            testRunTitle: 'Publish test results'

        - task: PublishCodeCoverageResults@1
          inputs:
            codeCoverageTool: Cobertura
            summaryFileLocation: '$(System.DefaultWorkingDirectory)/coverage.xml'
            reportDirectory: '$(System.DefaultWorkingDirectory)/htmlcov'
<<<<<<< HEAD

=======
>>>>>>> 7a2eda18

  # CONDA ENV BUILD TEST
  # TESTING MATRIX OF PYTHON & SKLEARN VERSIONS
  # - FOR RELEASE BRANCH: 3 BUILD TESTS
  # - OTHERWISE: 1 BUILD TEST
  - stage:
    displayName: 'conda build & pytest'
    dependsOn: 'detect_conda_changes'
    variables:
      conda_build_config_changed: $[ stageDependencies.detect_conda_changes.checkout_and_diff.outputs['diff.conda_build_config_changed'] ]

    jobs:
    - job:
      displayName: '(single)'
      condition: >
        and(
        ne(variables.master_or_release, 'True'),
        ne(stageDependencies.detect_conda_changes.checkout_and_diff.outputs['diff.conda_build_config_changed'], '0')
        )

      pool:
          vmImage: 'ubuntu-latest'
      strategy:
        matrix:
          maximum_dependencies:
<<<<<<< HEAD
            FACET_V_PYTHON_BUILD: '==3.8'
            FACET_V_PANDAS: '==1.1'
            FACET_V_NUMPY: '==1.19'
            FACET_V_SCIPY: '==1.5'
            FACET_V_MATPLOT: '==3.3'
            FACET_V_JOBLIB: '==0.16'
=======
            FACET_V_PYTHON_BUILD: '=3.8.*'
            FACET_V_PYTHON: '=3.8.*'
            FACET_V_PANDAS: '=1.1.*'
            FACET_V_NUMPY: '=1.19.*'
            FACET_V_SCIPY: '=1.5.*'
            FACET_V_MATPLOT: '=3.3.*'
            FACET_V_JOBLIB: '=0.16.*'
>>>>>>> 7a2eda18

      steps:
        - task: UsePythonVersion@0
          inputs:
            versionSpec: '$(FACET_V_PYTHON_BUILD)'
          displayName: 'Use Python $(FACET_V_PYTHON_BUILD)'

        - checkout: self
          path: pytools

        - script: dir $(Build.SourcesDirectory)

        - task: Bash@3
          inputs:
            targetType: 'inline'
            script: |
              eval "$(conda shell.bash hook)"

              export PYTHONPATH=$(System.DefaultWorkingDirectory)/src
              export FACET_V_PYTHON_BUILD=$(FACET_V_PYTHON_BUILD)
              export FACET_V_PANDAS=$(FACET_V_PANDAS)
              export FACET_V_JOBLIB=$(FACET_V_JOBLIB)
              export FACET_V_NUMPY=$(FACET_V_NUMPY)

              conda install -y conda-build

              cd $(System.DefaultWorkingDirectory)

              make package
          displayName: "build & test conda package"

    - job:
      displayName: '(matrix)'
      condition: eq(variables.master_or_release, 'True')

      pool:
        vmImage: 'ubuntu-latest'
      strategy:
        matrix:
          minimum_dependencies:
<<<<<<< HEAD
            FACET_V_PYTHON_BUILD: '==3.6'
            FACET_V_PANDAS: '==0.24'
            FACET_V_MATPLOT: '==3.1'
            FACET_V_NUMPY: '==1.16'
            FACET_V_SCIPY: '==1.2'
            FACET_V_JOBLIB: '==0.13'
          maximum_dependencies:
            FACET_V_PYTHON_BUILD: '==3.8'
            FACET_V_PANDAS: '==1.1'
            FACET_V_NUMPY: '==1.19'
            FACET_V_SCIPY: '==1.5'
            FACET_V_MATPLOT: '==3.3'
            FACET_V_JOBLIB: '==0.16'
          unconstrained_dependencies:
            FACET_V_PYTHON_BUILD: '>=3.6,<4'
            FACET_V_PANDAS: '>=0.24'
            FACET_V_NUMPY: '>=1.16'
            FACET_V_SCIPY: '>=1.2'
            FACET_V_MATPLOT: '>=3.1'
=======
            FACET_V_PYTHON_BUILD: '=3.6.*'
            FACET_V_PYTHON: '=3.6.*'
            FACET_V_PANDAS: '=0.24.*'
            FACET_V_MATPLOT: '=3.0.*'
            FACET_V_NUMPY: '=1.16.*'
            FACET_V_SCIPY: '=1.2.*'
            FACET_V_JOBLIB: '=0.13.*'
          maximum_dependencies:
            FACET_V_PYTHON_BUILD: '=3.8.*'
            FACET_V_PYTHON: '=3.8.*'
            FACET_V_PANDAS: '=1.1.*'
            FACET_V_NUMPY: '=1.19.*'
            FACET_V_SCIPY: '=1.5.*'
            FACET_V_MATPLOT: '=3.3.*'
            FACET_V_JOBLIB: '=0.16.*'
          unconstrained_dependencies:
            FACET_V_PYTHON_BUILD: '>=3.6,<4'
            FACET_V_PYTHON: '>=3.6,<4'
            FACET_V_PANDAS: '>=0.24'
            FACET_V_NUMPY: '>=1.16'
            FACET_V_SCIPY: '>=1.2'
            FACET_V_MATPLOT: '>=3.0'
>>>>>>> 7a2eda18
            FACET_V_JOBLIB: '>=0.13'
      steps:
        - task: UsePythonVersion@0
          inputs:
            versionSpec: '$(FACET_V_PYTHON_BUILD)'
          displayName: 'Use Python $(FACET_V_PYTHON_BUILD)'

        - checkout: self
          path: pytools

        - script: dir $(Build.SourcesDirectory)

        - task: Bash@3
          inputs:
            targetType: 'inline'
            script: |
              eval "$(conda shell.bash hook)"

              export PYTHONPATH=$(System.DefaultWorkingDirectory)/src
              export FACET_V_PYTHON_BUILD=$(FACET_V_PYTHON_BUILD)
              export FACET_V_PANDAS=$(FACET_V_PANDAS)
              export FACET_V_JOBLIB=$(FACET_V_JOBLIB)
              export FACET_V_NUMPY=$(FACET_V_NUMPY)

              conda install -y conda-build

              cd $(System.DefaultWorkingDirectory)

              make package

          displayName: "build & test conda package"<|MERGE_RESOLUTION|>--- conflicted
+++ resolved
@@ -23,7 +23,6 @@
     }}
 
 stages:
-<<<<<<< HEAD
   # Temporarily putting this stage on top to accelerate testing iterations over its correctness
   - stage: code_quality_checks
     displayName: 'Code quality'
@@ -51,8 +50,6 @@
               python -m flake8 --config flake8.ini --verbose .
             displayName: 'Run flake8 (code style analysis)'
 
-=======
->>>>>>> 7a2eda18
   - stage: detect_conda_changes
     displayName: 'detect conda changes'
 
@@ -68,11 +65,7 @@
               targetType: 'inline'
               script: |
                 cd $(Build.Repository.LocalPath)
-<<<<<<< HEAD
-                git diff-index --quiet "origin/$(branchName)" conda-build
-=======
                 git diff-index --exit-code "origin/$(branchName)" conda-build
->>>>>>> 7a2eda18
                 build_changed="$?"
                 if [ "$build_changed" = 1 ]; then
                 echo "conda build config has been changed"
@@ -139,10 +132,6 @@
             codeCoverageTool: Cobertura
             summaryFileLocation: '$(System.DefaultWorkingDirectory)/coverage.xml'
             reportDirectory: '$(System.DefaultWorkingDirectory)/htmlcov'
-<<<<<<< HEAD
-
-=======
->>>>>>> 7a2eda18
 
   # CONDA ENV BUILD TEST
   # TESTING MATRIX OF PYTHON & SKLEARN VERSIONS
@@ -168,14 +157,6 @@
       strategy:
         matrix:
           maximum_dependencies:
-<<<<<<< HEAD
-            FACET_V_PYTHON_BUILD: '==3.8'
-            FACET_V_PANDAS: '==1.1'
-            FACET_V_NUMPY: '==1.19'
-            FACET_V_SCIPY: '==1.5'
-            FACET_V_MATPLOT: '==3.3'
-            FACET_V_JOBLIB: '==0.16'
-=======
             FACET_V_PYTHON_BUILD: '=3.8.*'
             FACET_V_PYTHON: '=3.8.*'
             FACET_V_PANDAS: '=1.1.*'
@@ -183,7 +164,6 @@
             FACET_V_SCIPY: '=1.5.*'
             FACET_V_MATPLOT: '=3.3.*'
             FACET_V_JOBLIB: '=0.16.*'
->>>>>>> 7a2eda18
 
       steps:
         - task: UsePythonVersion@0
@@ -224,27 +204,6 @@
       strategy:
         matrix:
           minimum_dependencies:
-<<<<<<< HEAD
-            FACET_V_PYTHON_BUILD: '==3.6'
-            FACET_V_PANDAS: '==0.24'
-            FACET_V_MATPLOT: '==3.1'
-            FACET_V_NUMPY: '==1.16'
-            FACET_V_SCIPY: '==1.2'
-            FACET_V_JOBLIB: '==0.13'
-          maximum_dependencies:
-            FACET_V_PYTHON_BUILD: '==3.8'
-            FACET_V_PANDAS: '==1.1'
-            FACET_V_NUMPY: '==1.19'
-            FACET_V_SCIPY: '==1.5'
-            FACET_V_MATPLOT: '==3.3'
-            FACET_V_JOBLIB: '==0.16'
-          unconstrained_dependencies:
-            FACET_V_PYTHON_BUILD: '>=3.6,<4'
-            FACET_V_PANDAS: '>=0.24'
-            FACET_V_NUMPY: '>=1.16'
-            FACET_V_SCIPY: '>=1.2'
-            FACET_V_MATPLOT: '>=3.1'
-=======
             FACET_V_PYTHON_BUILD: '=3.6.*'
             FACET_V_PYTHON: '=3.6.*'
             FACET_V_PANDAS: '=0.24.*'
@@ -267,7 +226,6 @@
             FACET_V_NUMPY: '>=1.16'
             FACET_V_SCIPY: '>=1.2'
             FACET_V_MATPLOT: '>=3.0'
->>>>>>> 7a2eda18
             FACET_V_JOBLIB: '>=0.13'
       steps:
         - task: UsePythonVersion@0
