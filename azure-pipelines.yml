--- conflicted
+++ resolved
@@ -106,16 +106,12 @@
     jobs:
     - job:
       displayName: 'pytest @ develop environment'
-<<<<<<< HEAD
-      condition: ne(variables.master_or_release, 'True')
-=======
       condition: >
         and(
         ne(variables.source_is_release_branch, 'True'),
         ne(variables.is_scheduled, 'True'),
         eq(stageDependencies.detect_build_config_changes.checkout_and_diff.outputs['diff.conda_build_config_changed'], '0')
         )
->>>>>>> c90a35f2
 
       pool:
           vmImage: 'ubuntu-latest'
