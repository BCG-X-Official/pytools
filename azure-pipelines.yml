--- conflicted
+++ resolved
@@ -1,11 +1,9 @@
 trigger:
-  - develop
   - 1.1.x
   - dev/*
   - release/*
 
 pr:
-  - develop
   - 1.1.x
   - dev/*
   - release/*
@@ -19,11 +17,7 @@
   displayName: Nightly full build
   branches:
     include:
-<<<<<<< HEAD
-    - 1.1.x
-=======
     - 1.2.x
->>>>>>> e7286b51
 
 variables:
   ${{ if not(startsWith(variables['Build.SourceBranch'], 'refs/pull/')) }}:
